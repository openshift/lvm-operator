/*
Copyright © 2023 Red Hat, Inc.

Licensed under the Apache License, Version 2.0 (the "License");
you may not use this file except in compliance with the License.
You may obtain a copy of the License at

    http://www.apache.org/licenses/LICENSE-2.0

Unless required by applicable law or agreed to in writing, software
distributed under the License is distributed on an "AS IS" BASIS,
WITHOUT WARRANTIES OR CONDITIONS OF ANY KIND, either express or implied.
See the License for the specific language governing permissions and
limitations under the License.
*/

package vgmanager

import (
	"context"
	"crypto/tls"
	"errors"
	"fmt"
	"net/http"
	"os"
	"os/signal"
	"path/filepath"
	"syscall"
	"time"

	"github.com/container-storage-interface/spec/lib/go/csi"
	"github.com/fsnotify/fsnotify"
	"github.com/go-logr/logr"
	"github.com/kubernetes-csi/csi-lib-utils/connection"
	snapapi "github.com/kubernetes-csi/external-snapshotter/client/v8/apis/volumesnapshot/v1"
	"github.com/openshift/lvm-operator/v4/internal/cluster"
	"github.com/openshift/lvm-operator/v4/internal/controllers/constants"
	"github.com/openshift/lvm-operator/v4/internal/controllers/lvmcluster/resource"
	"github.com/openshift/lvm-operator/v4/internal/controllers/vgmanager"
	"github.com/openshift/lvm-operator/v4/internal/controllers/vgmanager/dmsetup"
	"github.com/openshift/lvm-operator/v4/internal/controllers/vgmanager/filter"
	"github.com/openshift/lvm-operator/v4/internal/controllers/vgmanager/lsblk"
	"github.com/openshift/lvm-operator/v4/internal/controllers/vgmanager/lvm"
	"github.com/openshift/lvm-operator/v4/internal/controllers/vgmanager/lvmd"
	"github.com/openshift/lvm-operator/v4/internal/controllers/vgmanager/util"
	"github.com/openshift/lvm-operator/v4/internal/controllers/vgmanager/wipefs"
<<<<<<< HEAD
	internalCSI "github.com/openshift/lvm-operator/v4/internal/csi"
	runner "github.com/openshift/lvm-operator/v4/internal/locking"
=======
	icsi "github.com/openshift/lvm-operator/v4/internal/csi"
>>>>>>> 3ddce5f0
	"github.com/spf13/cobra"
	"github.com/topolvm/topolvm/pkg/controller"
	"github.com/topolvm/topolvm/pkg/driver"
	topoLVMD "github.com/topolvm/topolvm/pkg/lvmd"
	"github.com/topolvm/topolvm/pkg/runners"
	"google.golang.org/grpc"
<<<<<<< HEAD
	"k8s.io/apimachinery/pkg/api/meta"
=======
	"google.golang.org/grpc/health/grpc_health_v1"
>>>>>>> 3ddce5f0
	registerapi "k8s.io/kubelet/pkg/apis/pluginregistration/v1"
	"k8s.io/utils/ptr"
	"sigs.k8s.io/controller-runtime/pkg/client"
	"sigs.k8s.io/controller-runtime/pkg/manager"

	"k8s.io/apimachinery/pkg/runtime"
	// Import all Kubernetes client auth plugins (e.g. Azure, GCP, OIDC, etc.)
	// to ensure that exec-entrypoint and run can make use of them.
	_ "k8s.io/client-go/plugin/pkg/client/auth"
	ctrl "sigs.k8s.io/controller-runtime"
	"sigs.k8s.io/controller-runtime/pkg/cache"
	"sigs.k8s.io/controller-runtime/pkg/healthz"
	"sigs.k8s.io/controller-runtime/pkg/log"
	"sigs.k8s.io/controller-runtime/pkg/metrics/filters"
	metricsserver "sigs.k8s.io/controller-runtime/pkg/metrics/server"
	"sigs.k8s.io/controller-runtime/pkg/webhook"
	"sigs.k8s.io/yaml"
)

const (
	DefaultDiagnosticsAddr = ":8443"
	DefaultHealthProbeAddr = ":8081"
)

var ErrConfigModified = errors.New("lvmd config file is modified")
var ErrNoDeviceClassesAvailable = errors.New("no device classes in lvmd.yaml configured, can not startup correctly")
var ErrCSIPluginNotYetRegistered = errors.New("CSI plugin not yet registered")

type Options struct {
	Scheme   *runtime.Scheme
	SetupLog logr.Logger

	diagnosticsAddr string
	healthProbeAddr string

	enableSharedVolumes bool
	Metrics             *connection.ExtendedCSIMetricsManager
}

// NewCmd creates a new CLI command
func NewCmd(opts *Options) *cobra.Command {
	cmd := &cobra.Command{
		Use:           "vgmanager",
		Short:         "Commands for running vgmanager",
		Long:          `Controller reconciling LVMVolumeGroup on individual nodes`,
		SilenceErrors: false,
		SilenceUsage:  true,
		RunE: func(cmd *cobra.Command, args []string) error {
			return runWithFileLock(cmd, args, opts)
		},
	}

	cmd.Flags().StringVar(
		&opts.diagnosticsAddr, "diagnosticsAddr", DefaultDiagnosticsAddr, "The address the diagnostics endpoint binds to.",
	)
	cmd.Flags().StringVar(
		&opts.healthProbeAddr, "health-probe-bind-address", DefaultHealthProbeAddr, "The address the probe endpoint binds to.",
	)
	cmd.Flags().BoolVar(
		&opts.enableSharedVolumes, "enable-shared-volumes", false,
		"Enable using shared volumes. Enabling this will ensure sanlock, lvmlockd, and watchdog runs on every node, and vgs are created using the locks.",
	)
	return cmd
}

func runWithFileLock(cmd *cobra.Command, args []string, opts *Options) error {
	lock, err := util.NewFileLock("vgmanager")
	if err != nil {
		return fmt.Errorf("unable to create lock: %w", err)
	}
	defer func() {
		if err := lock.Close(); err != nil {
			opts.SetupLog.Error(err, "unable to close file lock")
		}
	}()

	ctx, cancel := context.WithCancel(cmd.Context())
	defer cancel()

	if err := lock.WaitForLock(ctx); err != nil {
		return fmt.Errorf("unable to acquire lock: %w", err)
	}

	return run(cmd, args, opts)
}

func run(cmd *cobra.Command, _ []string, opts *Options) error {
	ctx, cancelWithCause := context.WithCancelCause(cmd.Context())
	defer cancelWithCause(nil)
	ctx, cancel := signal.NotifyContext(ctx, os.Interrupt, syscall.SIGTERM)
	defer cancel()

	nodeName := os.Getenv("NODE_NAME")

	operatorNamespace, err := cluster.GetOperatorNamespace()
	if err != nil {
		return fmt.Errorf("unable to get operatorNamespace: %w", err)
	}

	mgr, err := ctrl.NewManager(ctrl.GetConfigOrDie(), ctrl.Options{
		Scheme: opts.Scheme,
		Metrics: metricsserver.Options{
			BindAddress:    opts.diagnosticsAddr,
			SecureServing:  true,
			FilterProvider: filters.WithAuthenticationAndAuthorization,
			TLSOpts: []func(*tls.Config){
				func(c *tls.Config) {
					opts.SetupLog.Info("disabling http/2")
					c.NextProtos = []string{"http/1.1"}
				},
			},
		},
		WebhookServer: &webhook.DefaultServer{Options: webhook.Options{
			Port: 9443,
			TLSOpts: []func(*tls.Config){
				func(c *tls.Config) {
					opts.SetupLog.Info("disabling http/2")
					c.NextProtos = []string{"http/1.1"}
				},
			},
		}},
		HealthProbeBindAddress: opts.healthProbeAddr,
		LeaderElection:         false,
		Cache: cache.Options{
			DefaultNamespaces: map[string]cache.Config{
				operatorNamespace: {},
			},
		},
		GracefulShutdownTimeout: ptr.To(time.Duration(-1)),
	})
	if err != nil {
		return fmt.Errorf("unable to start manager: %w", err)
	}

<<<<<<< HEAD
	type registration struct {
		internalCSI.CheckableRegistrationServer
		registrationPath string
	}
	var registrations []registration

	var volumeGroupLock runner.VolumeGroupLock
	if opts.enableSharedVolumes {
		if volumeGroupLock, err = runner.NewVolumeGroupLock(ctx, mgr, nodeName, operatorNamespace); err != nil {
			return fmt.Errorf("could not create volume group lock: %w", err)
		} else if err := mgr.Add(volumeGroupLock); err != nil {
			return fmt.Errorf("could not add volume group lock: %w", err)
		}
		registration := registration{
			CheckableRegistrationServer: internalCSI.NewRegistrationServer(
				cancelWithCause,
				constants.KubeSANCSIDriverName,
				kubeSANRegistrationPath(),
				[]string{"1.0.0"},
			),
			registrationPath: kubeSANpluginRegistrationSocketPath(),
		}
		registrations = append(registrations, registration)
		registrationGrpcServer := newGRPCServer()
		registerapi.RegisterRegistrationServer(registrationGrpcServer, registration)
		if err = mgr.Add(internalCSI.NewGRPCRunner(registrationGrpcServer, registration.registrationPath, false)); err != nil {
			return fmt.Errorf("could not add grpc runner for registration server: %w", err)
		}

		if err := mgr.Add(internalCSI.NewProvisioner(mgr, internalCSI.ProvisionerOptions{
			DriverName:          constants.KubeSANCSIDriverName,
			CSIEndpoint:         constants.ControllerCSILocalPath,
			CSIOperationTimeout: 10 * time.Second,
			NodeDeployment: &internalCSI.NodeDeployment{
				NodeName:        nodeName,
				NodeCSIEndpoint: kubeSANRegistrationPath(),
			},
			ExtraCreateMetadata: true,
			Metrics:             opts.Metrics,
		})); err != nil {
			return fmt.Errorf("unable to create CSI Provisioner: %w", err)
		}

		enableSnapshotting := true
		vsc := &snapapi.VolumeSnapshotClassList{}
		if err := mgr.GetClient().List(ctx, vsc, &client.ListOptions{Limit: 1}); err != nil {
			// this is necessary in case the VolumeSnapshotClass CRDs are not registered in the Distro, e.g. for OpenShift Local
			if meta.IsNoMatchError(err) {
				opts.SetupLog.Info("VolumeSnapshotClasses do not exist on the cluster, ignoring")
				enableSnapshotting = false
			}
		}

		if enableSnapshotting {
			if err := mgr.Add(internalCSI.NewSnapshotter(mgr, internalCSI.SnapshotterOptions{
				DriverName:          constants.KubeSANCSIDriverName,
				CSIEndpoint:         constants.ControllerCSILocalPath,
				CSIOperationTimeout: 10 * time.Second,
				LeaderElection:      true,
				ExtraCreateMetadata: true,
			})); err != nil {
				return fmt.Errorf("unable to create CSI Snapshotter: %w", err)
			}
		}
	} else {
		volumeGroupLock = runner.NewNoneVolumeGroupLock()
	}

=======
	registrationServer := icsi.NewRegistrationServer(
		cancelWithCause,
		constants.TopolvmCSIDriverName,
		registrationPath(),
		[]string{"1.0.0"},
	)
>>>>>>> 3ddce5f0
	lvmdConfig := &lvmd.Config{}
	if err := loadConfFile(ctx, lvmdConfig, lvmd.DefaultFileConfigPath); err != nil {
		opts.SetupLog.Error(err, "lvmd config could not be loaded, starting without topolvm components and attempting bootstrap")
	} else {
		lvclnt, vgclnt := topoLVMD.NewEmbeddedServiceClients(ctx, lvmdConfig.DeviceClasses, lvmdConfig.LvcreateOptionClasses)

		if err := controller.SetupLogicalVolumeReconcilerWithServices(mgr, mgr.GetClient(), nodeName, vgclnt, lvclnt); err != nil {
			return fmt.Errorf("unable to create LogicalVolumeReconciler: %w", err)
		}

		if err := mgr.Add(runners.NewMetricsExporter(vgclnt, mgr.GetClient(), nodeName)); err != nil { // adjusted signature
			return fmt.Errorf("could not add topolvm metrics: %w", err)
		}

		csiGrpcServer := newGRPCServer()
		grpc_health_v1.RegisterHealthServer(csiGrpcServer, icsi.NewHealthServer(func(ctx context.Context) error {
			return readyCheck(ctx, mgr, lvmdConfig, registrationServer)
		}))
		identityServer := driver.NewIdentityServer(func() (bool, error) {
			return true, nil
		})
		csi.RegisterIdentityServer(csiGrpcServer, identityServer)

		nodeServer, err := driver.NewNodeServer(nodeName, vgclnt, lvclnt, mgr) // adjusted signature
		if err != nil {
			return fmt.Errorf("could not setup topolvm node server: %w", err)
		}
		csi.RegisterNodeServer(csiGrpcServer, nodeServer)
		err = mgr.Add(icsi.NewGRPCRunner(csiGrpcServer, constants.DefaultCSISocket, false))
		if err != nil {
			return fmt.Errorf("could not add grpc runner for node server: %w", err)
		}

		registration := registration{
			CheckableRegistrationServer: internalCSI.NewRegistrationServer(
				cancelWithCause,
				constants.TopolvmCSIDriverName,
				registrationPath(),
				[]string{"1.0.0"},
			),
			registrationPath: topoLVMpluginRegistrationSocketPath(),
		}
		registrations = append(registrations, registration)
		registrationGrpcServer := newGRPCServer()
<<<<<<< HEAD
		registerapi.RegisterRegistrationServer(registrationGrpcServer, registration)
		if err = mgr.Add(internalCSI.NewGRPCRunner(registrationGrpcServer, registration.registrationPath, false)); err != nil {
=======
		grpc_health_v1.RegisterHealthServer(registrationGrpcServer, icsi.NewHealthServer(icsi.AlwaysHealthy))
		registerapi.RegisterRegistrationServer(registrationGrpcServer, registrationServer)
		if err = mgr.Add(icsi.NewGRPCRunner(registrationGrpcServer, pluginRegistrationSocketPath(), false)); err != nil {
>>>>>>> 3ddce5f0
			return fmt.Errorf("could not add grpc runner for registration server: %w", err)
		}
	}

	if err = (&vgmanager.Reconciler{
		Client:           mgr.GetClient(),
		EventRecorder:    mgr.GetEventRecorderFor(vgmanager.ControllerName),
		LVMD:             lvmd.DefaultConfigurator(),
		Scheme:           mgr.GetScheme(),
		LSBLK:            lsblk.NewDefaultHostLSBLK(),
		Wipefs:           wipefs.NewDefaultHostWipefs(),
		Dmsetup:          dmsetup.NewDefaultHostDmsetup(),
		LVM:              lvm.NewDefaultHostLVM(),
		NodeName:         nodeName,
		Namespace:        operatorNamespace,
		Filters:          filter.DefaultFilters,
<<<<<<< HEAD
		IsSharedVGLeader: volumeGroupLock.IsLeader,
=======
		SymlinkResolveFn: filepath.EvalSymlinks,
>>>>>>> 3ddce5f0
	}).SetupWithManager(mgr); err != nil {
		return fmt.Errorf("unable to create controller VGManager: %w", err)
	}

	if err := mgr.AddHealthzCheck("healthz", healthz.Ping); err != nil {
		return fmt.Errorf("unable to set up health check: %w", err)
	}

<<<<<<< HEAD
	if err := mgr.AddHealthzCheck("healthz", func(req *http.Request) error {
		for _, rs := range registrations {
			if !rs.Registered() {
				log.FromContext(req.Context()).Error(ErrCSIPluginNotYetRegistered, "not healthy")
				return ErrCSIPluginNotYetRegistered
			}
		}
		if opts.enableSharedVolumes {
			log.FromContext(req.Context()).V(1).Info("shared volumes enabled, skipping lvmd health check")
			return nil
		}
		if len(lvmdConfig.DeviceClasses) == 0 {
			log.FromContext(req.Context()).Error(ErrNoDeviceClassesAvailable, "not healthy")
			return ErrNoDeviceClassesAvailable
		}
		return nil
	}); err != nil {
		return fmt.Errorf("unable to set up health check: %w", err)
=======
	if err := mgr.AddReadyzCheck("readyz", readyCheckHealthzChecker(mgr, lvmdConfig, registrationServer)); err != nil {
		return fmt.Errorf("unable to set up ready check: %w", err)
>>>>>>> 3ddce5f0
	}

	// Create new watcher.
	watcher, err := fsnotify.NewWatcher()
	if err != nil {
		return fmt.Errorf("unable to set up file watcher: %w", err)
	}
	defer watcher.Close()
	// Start listening for events on TopoLVM files.
	go watchTopoLVMAndNotify(opts, cancelWithCause, watcher)

	opts.SetupLog.Info("starting manager")
	if err := mgr.Start(ctx); err != nil {
		return fmt.Errorf("problem running manager: %w", err)
	}

	if errors.Is(context.Cause(ctx), ErrConfigModified) {
		opts.SetupLog.Info("restarting controller due to modified configuration")
		return run(cmd, nil, opts)
	} else if errors.Is(context.Cause(ctx), icsi.ErrPluginRegistrationFailed) {
		opts.SetupLog.Error(context.Cause(ctx), "restarting due to failed plugin registration")
		return run(cmd, nil, opts)
	} else if err := ctx.Err(); err != nil {
		opts.SetupLog.Error(err, "exiting abnormally")
		os.Exit(1)
	}

	return nil
}

// watchTopoLVMAndNotify watches for changes to the lvmd config file and cancels the context if it changes.
// This is used to restart the manager when the lvmd config file changes.
// This is a blocking function and should be run in a goroutine.
// If the directory does not exist, it will be created to make it possible to watch for changes.
// If the watch determines that the lvmd config file has been modified, it will cancel the context with the ErrConfigModified error.
func watchTopoLVMAndNotify(opts *Options, cancelWithCause context.CancelCauseFunc, watcher *fsnotify.Watcher) {
	// check if file exists, otherwise the watcher errors
	fi, err := os.Stat(lvmd.DefaultFileConfigDir)
	if err != nil {
		if os.IsNotExist(err) {
			if err := os.MkdirAll(lvmd.DefaultFileConfigDir, 0755); err != nil {
				opts.SetupLog.Error(err, "unable to create lvmd config directory when it did not exist before")
			}
		} else {
			opts.SetupLog.Error(err, "unable to check if lvmd config directory exists")
			cancelWithCause(err)
		}
	} else if !fi.IsDir() {
		opts.SetupLog.Error(err, "expected lvmd config directory is not a directory")
		cancelWithCause(err)
	}

	err = watcher.Add(lvmd.DefaultFileConfigDir)
	if err != nil {
		opts.SetupLog.Error(err, "unable to add file path to watcher")
	}
	for {
		select {
		case event, ok := <-watcher.Events:
			if !ok {
				return
			}
			if event.Name != lvmd.DefaultFileConfigPath {
				continue
			}
			if event.Has(fsnotify.Write) || event.Has(fsnotify.Remove) || event.Has(fsnotify.Chmod) {
				opts.SetupLog.Info("lvmd config file is modified", "eventName", event.Name)
				cancelWithCause(fmt.Errorf("%w: %s", ErrConfigModified, event.Name))
			}
		case err, ok := <-watcher.Errors:
			if !ok {
				return
			}
			opts.SetupLog.Error(err, "file watcher error")
		}
	}
}

func loadConfFile(ctx context.Context, config *lvmd.Config, cfgFilePath string) error {
	b, err := os.ReadFile(cfgFilePath)
	if err != nil {
		return err
	}
	err = yaml.Unmarshal(b, config)
	if err != nil {
		return err
	}
	log.FromContext(ctx).Info("configuration file loaded",
		"device_classes", config.DeviceClasses,
		"file_name", cfgFilePath,
	)
	return nil
}

func ErrorLoggingInterceptor(ctx context.Context, req interface{}, info *grpc.UnaryServerInfo, handler grpc.UnaryHandler) (resp interface{}, err error) {
	resp, err = handler(ctx, req)
	if err != nil {
		ctrl.Log.Error(err, "error on grpc call", "method", info.FullMethod)
	}
	return resp, err
}

func registrationPath() string {
	return fmt.Sprintf("%splugins/%s/node/csi-topolvm.sock", resource.GetAbsoluteKubeletPath(constants.CSIKubeletRootDir), constants.TopolvmCSIDriverName)
}

func kubeSANRegistrationPath() string {
	return fmt.Sprintf("%splugins/%s/socket", resource.GetAbsoluteKubeletPath(constants.CSIKubeletRootDir), constants.KubeSANCSIDriverName)
}

func topoLVMpluginRegistrationSocketPath() string {
	return fmt.Sprintf("%s/%s-reg.sock", constants.DefaultPluginRegistrationPath, constants.TopolvmCSIDriverName)
}

<<<<<<< HEAD
func kubeSANpluginRegistrationSocketPath() string {
	return fmt.Sprintf("%s/%s-reg.sock", constants.DefaultPluginRegistrationPath, constants.KubeSANCSIDriverName)
}

// readyCheck returns a healthz.Checker that verifies the operator is ready
func readyCheck(mgr manager.Manager) healthz.Checker {
=======
func readyCheckHealthzChecker(
	mgr manager.Manager,
	config *lvmd.Config,
	server icsi.CheckableRegistrationServer,
) healthz.Checker {
>>>>>>> 3ddce5f0
	return func(req *http.Request) error {
		return readyCheck(req.Context(), mgr, config, server)
	}
}

func readyCheck(
	ctx context.Context,
	mgr manager.Manager,
	config *lvmd.Config,
	server icsi.CheckableRegistrationServer,
) error {
	logger := log.FromContext(ctx)
	if !mgr.GetCache().WaitForCacheSync(ctx) {
		return fmt.Errorf("informer cache not synced and thus not ready")
	}
	if len(config.DeviceClasses) == 0 {
		logger.Error(ErrNoDeviceClassesAvailable, "not ready")
		return ErrNoDeviceClassesAvailable
	}
	if !server.Registered() {
		logger.Error(ErrCSIPluginNotYetRegistered, "not ready")
		return ErrCSIPluginNotYetRegistered
	}
	return nil
}

// newGRPCServer returns a new grpc.Server with the following settings:
// UnaryInterceptor: ErrorLoggingInterceptor, to log errors on grpc calls
// SharedWriteBuffer: true, to share write buffer between all connections, saving memory
// 2 streams for one core each (vgmanager is optimized for 1 hyperthreaded core)
// 2 workers for one core each (vgmanager is optimized for 1 hyperthreaded core)
// We technically could use 1 worker / 1 stream, but that would make the goroutine
// switch threads more often, which is less efficient.
func newGRPCServer() *grpc.Server {
	return grpc.NewServer(grpc.UnaryInterceptor(ErrorLoggingInterceptor),
		grpc.SharedWriteBuffer(true),
		grpc.MaxConcurrentStreams(2),
		grpc.NumStreamWorkers(2),
	)
}<|MERGE_RESOLUTION|>--- conflicted
+++ resolved
@@ -44,27 +44,19 @@
 	"github.com/openshift/lvm-operator/v4/internal/controllers/vgmanager/lvmd"
 	"github.com/openshift/lvm-operator/v4/internal/controllers/vgmanager/util"
 	"github.com/openshift/lvm-operator/v4/internal/controllers/vgmanager/wipefs"
-<<<<<<< HEAD
 	internalCSI "github.com/openshift/lvm-operator/v4/internal/csi"
 	runner "github.com/openshift/lvm-operator/v4/internal/locking"
-=======
-	icsi "github.com/openshift/lvm-operator/v4/internal/csi"
->>>>>>> 3ddce5f0
 	"github.com/spf13/cobra"
 	"github.com/topolvm/topolvm/pkg/controller"
 	"github.com/topolvm/topolvm/pkg/driver"
 	topoLVMD "github.com/topolvm/topolvm/pkg/lvmd"
 	"github.com/topolvm/topolvm/pkg/runners"
 	"google.golang.org/grpc"
-<<<<<<< HEAD
+	"google.golang.org/grpc/health/grpc_health_v1"
 	"k8s.io/apimachinery/pkg/api/meta"
-=======
-	"google.golang.org/grpc/health/grpc_health_v1"
->>>>>>> 3ddce5f0
 	registerapi "k8s.io/kubelet/pkg/apis/pluginregistration/v1"
 	"k8s.io/utils/ptr"
 	"sigs.k8s.io/controller-runtime/pkg/client"
-	"sigs.k8s.io/controller-runtime/pkg/manager"
 
 	"k8s.io/apimachinery/pkg/runtime"
 	// Import all Kubernetes client auth plugins (e.g. Azure, GCP, OIDC, etc.)
@@ -195,7 +187,6 @@
 		return fmt.Errorf("unable to start manager: %w", err)
 	}
 
-<<<<<<< HEAD
 	type registration struct {
 		internalCSI.CheckableRegistrationServer
 		registrationPath string
@@ -264,14 +255,6 @@
 		volumeGroupLock = runner.NewNoneVolumeGroupLock()
 	}
 
-=======
-	registrationServer := icsi.NewRegistrationServer(
-		cancelWithCause,
-		constants.TopolvmCSIDriverName,
-		registrationPath(),
-		[]string{"1.0.0"},
-	)
->>>>>>> 3ddce5f0
 	lvmdConfig := &lvmd.Config{}
 	if err := loadConfFile(ctx, lvmdConfig, lvmd.DefaultFileConfigPath); err != nil {
 		opts.SetupLog.Error(err, "lvmd config could not be loaded, starting without topolvm components and attempting bootstrap")
@@ -284,25 +267,6 @@
 
 		if err := mgr.Add(runners.NewMetricsExporter(vgclnt, mgr.GetClient(), nodeName)); err != nil { // adjusted signature
 			return fmt.Errorf("could not add topolvm metrics: %w", err)
-		}
-
-		csiGrpcServer := newGRPCServer()
-		grpc_health_v1.RegisterHealthServer(csiGrpcServer, icsi.NewHealthServer(func(ctx context.Context) error {
-			return readyCheck(ctx, mgr, lvmdConfig, registrationServer)
-		}))
-		identityServer := driver.NewIdentityServer(func() (bool, error) {
-			return true, nil
-		})
-		csi.RegisterIdentityServer(csiGrpcServer, identityServer)
-
-		nodeServer, err := driver.NewNodeServer(nodeName, vgclnt, lvclnt, mgr) // adjusted signature
-		if err != nil {
-			return fmt.Errorf("could not setup topolvm node server: %w", err)
-		}
-		csi.RegisterNodeServer(csiGrpcServer, nodeServer)
-		err = mgr.Add(icsi.NewGRPCRunner(csiGrpcServer, constants.DefaultCSISocket, false))
-		if err != nil {
-			return fmt.Errorf("could not add grpc runner for node server: %w", err)
 		}
 
 		registration := registration{
@@ -314,16 +278,30 @@
 			),
 			registrationPath: topoLVMpluginRegistrationSocketPath(),
 		}
+		csiGrpcServer := newGRPCServer()
+		grpc_health_v1.RegisterHealthServer(csiGrpcServer, internalCSI.NewHealthServer(func(ctx context.Context) error {
+			return readyCheck(ctx, lvmdConfig, []internalCSI.CheckableRegistrationServer{registration}, opts.enableSharedVolumes)
+		}))
+		identityServer := driver.NewIdentityServer(func() (bool, error) {
+			return true, nil
+		})
+		csi.RegisterIdentityServer(csiGrpcServer, identityServer)
+
+		nodeServer, err := driver.NewNodeServer(nodeName, vgclnt, lvclnt, mgr) // adjusted signature
+		if err != nil {
+			return fmt.Errorf("could not setup topolvm node server: %w", err)
+		}
+		csi.RegisterNodeServer(csiGrpcServer, nodeServer)
+		err = mgr.Add(internalCSI.NewGRPCRunner(csiGrpcServer, constants.DefaultCSISocket, false))
+		if err != nil {
+			return fmt.Errorf("could not add grpc runner for node server: %w", err)
+		}
+
 		registrations = append(registrations, registration)
 		registrationGrpcServer := newGRPCServer()
-<<<<<<< HEAD
+		grpc_health_v1.RegisterHealthServer(registrationGrpcServer, internalCSI.NewHealthServer(internalCSI.AlwaysHealthy))
 		registerapi.RegisterRegistrationServer(registrationGrpcServer, registration)
 		if err = mgr.Add(internalCSI.NewGRPCRunner(registrationGrpcServer, registration.registrationPath, false)); err != nil {
-=======
-		grpc_health_v1.RegisterHealthServer(registrationGrpcServer, icsi.NewHealthServer(icsi.AlwaysHealthy))
-		registerapi.RegisterRegistrationServer(registrationGrpcServer, registrationServer)
-		if err = mgr.Add(icsi.NewGRPCRunner(registrationGrpcServer, pluginRegistrationSocketPath(), false)); err != nil {
->>>>>>> 3ddce5f0
 			return fmt.Errorf("could not add grpc runner for registration server: %w", err)
 		}
 	}
@@ -340,11 +318,8 @@
 		NodeName:         nodeName,
 		Namespace:        operatorNamespace,
 		Filters:          filter.DefaultFilters,
-<<<<<<< HEAD
+		SymlinkResolveFn: filepath.EvalSymlinks,
 		IsSharedVGLeader: volumeGroupLock.IsLeader,
-=======
-		SymlinkResolveFn: filepath.EvalSymlinks,
->>>>>>> 3ddce5f0
 	}).SetupWithManager(mgr); err != nil {
 		return fmt.Errorf("unable to create controller VGManager: %w", err)
 	}
@@ -353,29 +328,8 @@
 		return fmt.Errorf("unable to set up health check: %w", err)
 	}
 
-<<<<<<< HEAD
-	if err := mgr.AddHealthzCheck("healthz", func(req *http.Request) error {
-		for _, rs := range registrations {
-			if !rs.Registered() {
-				log.FromContext(req.Context()).Error(ErrCSIPluginNotYetRegistered, "not healthy")
-				return ErrCSIPluginNotYetRegistered
-			}
-		}
-		if opts.enableSharedVolumes {
-			log.FromContext(req.Context()).V(1).Info("shared volumes enabled, skipping lvmd health check")
-			return nil
-		}
-		if len(lvmdConfig.DeviceClasses) == 0 {
-			log.FromContext(req.Context()).Error(ErrNoDeviceClassesAvailable, "not healthy")
-			return ErrNoDeviceClassesAvailable
-		}
-		return nil
-	}); err != nil {
-		return fmt.Errorf("unable to set up health check: %w", err)
-=======
-	if err := mgr.AddReadyzCheck("readyz", readyCheckHealthzChecker(mgr, lvmdConfig, registrationServer)); err != nil {
+	if err := mgr.AddReadyzCheck("readyz", readyCheckHealthzChecker(lvmdConfig, registrations, opts.enableSharedVolumes)); err != nil {
 		return fmt.Errorf("unable to set up ready check: %w", err)
->>>>>>> 3ddce5f0
 	}
 
 	// Create new watcher.
@@ -395,7 +349,7 @@
 	if errors.Is(context.Cause(ctx), ErrConfigModified) {
 		opts.SetupLog.Info("restarting controller due to modified configuration")
 		return run(cmd, nil, opts)
-	} else if errors.Is(context.Cause(ctx), icsi.ErrPluginRegistrationFailed) {
+	} else if errors.Is(context.Cause(ctx), internalCSI.ErrPluginRegistrationFailed) {
 		opts.SetupLog.Error(context.Cause(ctx), "restarting due to failed plugin registration")
 		return run(cmd, nil, opts)
 	} else if err := ctx.Err(); err != nil {
@@ -490,42 +444,39 @@
 	return fmt.Sprintf("%s/%s-reg.sock", constants.DefaultPluginRegistrationPath, constants.TopolvmCSIDriverName)
 }
 
-<<<<<<< HEAD
 func kubeSANpluginRegistrationSocketPath() string {
 	return fmt.Sprintf("%s/%s-reg.sock", constants.DefaultPluginRegistrationPath, constants.KubeSANCSIDriverName)
 }
 
-// readyCheck returns a healthz.Checker that verifies the operator is ready
-func readyCheck(mgr manager.Manager) healthz.Checker {
-=======
 func readyCheckHealthzChecker(
-	mgr manager.Manager,
 	config *lvmd.Config,
-	server icsi.CheckableRegistrationServer,
+	server any,
+	enableSharedVolumes bool,
 ) healthz.Checker {
->>>>>>> 3ddce5f0
 	return func(req *http.Request) error {
-		return readyCheck(req.Context(), mgr, config, server)
+		return readyCheck(req.Context(), config, server, enableSharedVolumes)
 	}
 }
 
 func readyCheck(
 	ctx context.Context,
-	mgr manager.Manager,
 	config *lvmd.Config,
-	server icsi.CheckableRegistrationServer,
+	servers any,
+	enableSharedVolumes bool,
 ) error {
-	logger := log.FromContext(ctx)
-	if !mgr.GetCache().WaitForCacheSync(ctx) {
-		return fmt.Errorf("informer cache not synced and thus not ready")
+	for _, rs := range servers.([]internalCSI.CheckableRegistrationServer) {
+		if !rs.Registered() {
+			log.FromContext(ctx).Error(ErrCSIPluginNotYetRegistered, "not healthy")
+			return ErrCSIPluginNotYetRegistered
+		}
+	}
+	if enableSharedVolumes {
+		log.FromContext(ctx).Info("shared volumes enabled, skipping lvmd health check")
+		return nil
 	}
 	if len(config.DeviceClasses) == 0 {
-		logger.Error(ErrNoDeviceClassesAvailable, "not ready")
+		log.FromContext(ctx).Error(ErrNoDeviceClassesAvailable, "not healthy")
 		return ErrNoDeviceClassesAvailable
-	}
-	if !server.Registered() {
-		logger.Error(ErrCSIPluginNotYetRegistered, "not ready")
-		return ErrCSIPluginNotYetRegistered
 	}
 	return nil
 }
