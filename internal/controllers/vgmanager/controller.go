--- conflicted
+++ resolved
@@ -95,13 +95,9 @@
 	dmsetup.Dmsetup
 	NodeName         string
 	Namespace        string
-<<<<<<< HEAD
-	Filters          func(*lvmv1alpha1.LVMVolumeGroup) filter.Filters
-	IsSharedVGLeader func() bool
-=======
 	Filters          filter.FilterSetup
 	SymlinkResolveFn symlinkResolver.ResolveFn
->>>>>>> 3ddce5f0
+	IsSharedVGLeader func() bool
 }
 
 func (r *Reconciler) getFinalizer() string {
@@ -160,11 +156,6 @@
 		return ctrl.Result{}, fmt.Errorf("failed to list block devices: %w", err)
 	}
 
-	vgs, err := r.LVM.ListVGs(ctx, true)
-	if err != nil {
-		return ctrl.Result{}, fmt.Errorf("failed to list volume groups: %w", err)
-	}
-
 	logger.V(1).Info("block devices", "blockDevices", blockDevices)
 
 	if updated, err := r.wipeDevices(ctx, volumeGroup, blockDevices, resolver); err != nil {
@@ -184,19 +175,29 @@
 	}
 	logger.V(1).Info("block device infos", "bdi", bdi)
 
-<<<<<<< HEAD
-	devices := r.filterDevices(ctx, newDevices, pvs, bdi, r.Filters(volumeGroup))
+	devices := filterDevices(ctx, blockDevices, resolver, r.Filters(&filter.Options{
+		BDI: bdi,
+		PVs: pvs,
+		VG:  volumeGroup,
+	}))
 
 	vgs, err := r.LVM.ListVGs(ctx, true, lvm.ListVGOptions{})
 	if err != nil {
 		return ctrl.Result{}, fmt.Errorf("failed to list volume groups: %w", err)
 	}
 
-	vgExistsInLVM := false
+	if volumeGroup.Spec.DeviceSelector != nil {
+		if err := VerifyMandatoryDevicePaths(devices, resolver, volumeGroup.Spec.DeviceSelector.Paths); err != nil {
+			r.WarningEvent(ctx, volumeGroup, EventReasonErrorDevicePathCheckFailed, err)
+			if _, err := r.setVolumeGroupFailedStatus(ctx, volumeGroup, vgs, devices, err); err != nil {
+				logger.Error(err, "failed to set status to failed")
+			}
+			return ctrl.Result{}, err
+		}
+	}
+
 	for _, vg := range vgs {
 		if volumeGroup.Name == vg.Name {
-			vgExistsInLVM = true
-
 			if volumeGroup.Spec.DeviceAccessPolicy == lvmv1alpha1.DeviceAccessPolicyShared {
 				// If we are dealing with a shared volume group, we need to check if the volume group is already in use
 				// by another node. If it is, we need to wait until the other node has finished using it.
@@ -206,23 +207,7 @@
 				}
 				logger.Info("shared lockspace started", "VGName", vg.Name)
 			}
-
 			break
-=======
-	devices := filterDevices(ctx, blockDevices, resolver, r.Filters(&filter.Options{
-		BDI: bdi,
-		PVs: pvs,
-		VG:  volumeGroup,
-	}))
-
-	if volumeGroup.Spec.DeviceSelector != nil {
-		if err := VerifyMandatoryDevicePaths(devices, resolver, volumeGroup.Spec.DeviceSelector.Paths); err != nil {
-			r.WarningEvent(ctx, volumeGroup, EventReasonErrorDevicePathCheckFailed, err)
-			if _, err := r.setVolumeGroupFailedStatus(ctx, volumeGroup, vgs, devices, err); err != nil {
-				logger.Error(err, "failed to set status to failed")
-			}
-			return ctrl.Result{}, err
->>>>>>> 3ddce5f0
 		}
 	}
 
