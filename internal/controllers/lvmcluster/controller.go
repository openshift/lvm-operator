--- conflicted
+++ resolved
@@ -210,11 +210,7 @@
 		resource.StorageClass(),
 		resource.LVMVGs(),
 		resource.LVMVGNodeStatus(),
-<<<<<<< HEAD
-=======
-		resource.TopoLVMStorageClass(),
 		resource.CSINode(),
->>>>>>> 3ddce5f0
 	}
 
 	if r.ClusterType == cluster.TypeOCP {
