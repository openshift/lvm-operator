--- conflicted
+++ resolved
@@ -174,7 +174,6 @@
 		false,
 	)
 
-<<<<<<< HEAD
 	rateLimiter := workqueue.NewItemExponentialFailureRateLimiter(time.Second, 5*time.Minute)
 
 	var capacityFactoryForNamespace informers.SharedInformerFactory
@@ -200,32 +199,6 @@
 			return fmt.Errorf("look up owner(s) of pod failed: %w", err)
 		}
 		logger.Info(fmt.Sprintf("using %s/%s %s as owner of CSIStorageCapacity objects", controllerRef.APIVersion, controllerRef.Kind, controllerRef.Name))
-=======
-	var capacityController *capacity.Controller
-	namespace := os.Getenv("NAMESPACE")
-	if namespace == "" {
-		return fmt.Errorf("need NAMESPACE env variable for CSIStorageCapacity objects")
-	}
-	podName := os.Getenv("NAME")
-	if podName == "" {
-		return fmt.Errorf("need NAME env variable to determine CSIStorageCapacity owner")
-	}
-	controllerRef, err := owner.Lookup(p.config, namespace, podName,
-		schema.GroupVersionKind{
-			Group:   "",
-			Version: "v1",
-			Kind:    "Pod",
-		}, 2)
-	if err != nil {
-		return fmt.Errorf("look up owner(s) of pod failed: %w", err)
-	}
-	logger.Info(fmt.Sprintf("using %s/%s %s as owner of CSIStorageCapacity objects", controllerRef.APIVersion, controllerRef.Kind, controllerRef.Name))
-	rateLimiter := workqueue.NewTypedItemExponentialFailureRateLimiter[any](time.Second, 5*time.Minute)
-
-	topologyQueue := workqueue.NewTypedRateLimitingQueueWithConfig(rateLimiter, workqueue.TypedRateLimitingQueueConfig[any]{
-		Name: "csitopology",
-	})
->>>>>>> 3ddce5f0
 
 		topologyQueue = workqueue.NewRateLimitingQueueWithConfig(rateLimiter, workqueue.RateLimitingQueueConfig{
 			Name: "csitopology",
@@ -239,7 +212,6 @@
 			topologyQueue,
 		)
 
-<<<<<<< HEAD
 		managedByID := "external-provisioner"
 		capacityFactoryForNamespace = informers.NewSharedInformerFactoryWithOptions(clientset,
 			ResyncPeriodOfCsiNodeInformer,
@@ -275,28 +247,6 @@
 		// Wrap Provision and Delete to detect when it is time to refresh capacity.
 		provisioner = capacity.NewProvisionWrapper(provisioner, capacityController)
 	}
-=======
-	capacityController = capacity.NewCentralCapacityController(
-		csi.NewControllerClient(grpcClient),
-		p.options.DriverName,
-		clientFactory,
-		// Metrics for the queue is available in the default registry.
-		workqueue.NewTypedRateLimitingQueueWithConfig(rateLimiter, workqueue.TypedRateLimitingQueueConfig[any]{
-			Name: "csistoragecapacity",
-		}),
-		controllerRef,
-		managedByID,
-		namespace,
-		topologyInformer,
-		factory.Storage().V1().StorageClasses(),
-		cInformer,
-		time.Minute,
-		false,
-		p.options.CSIOperationTimeout,
-	)
-	// Wrap Provision and Delete to detect when it is time to refresh capacity.
-	provisioner = capacity.NewProvisionWrapper(provisioner, capacityController)
->>>>>>> 3ddce5f0
 
 	claimRateLimiter := workqueue.NewTypedItemExponentialFailureRateLimiter[any](time.Second, 5*time.Minute)
 	claimQueue := workqueue.NewTypedRateLimitingQueueWithConfig(claimRateLimiter, workqueue.TypedRateLimitingQueueConfig[any]{
