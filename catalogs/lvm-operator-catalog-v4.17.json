{
    "schema": "olm.package",
    "name": "lvms-operator",
    "defaultChannel": "stable-v4.17"
}
{
    "schema": "olm.channel",
    "name": "stable-v4.16",
    "package": "lvms-operator",
    "entries": [
        {
            "name": "lvms-operator.v4.16.0"
        },
        {
            "name": "lvms-operator.v4.16.1"
        },
        {
            "name": "lvms-operator.v4.16.2"
        },
        {
            "name": "lvms-operator.v4.16.3"
        },
        {
            "name": "lvms-operator.v4.16.4"
        },
        {
            "name": "lvms-operator.v4.16.5"
        },
        {
            "name": "lvms-operator.v4.16.6"
        },
        {
            "name": "lvms-operator.v4.16.7"
        },
        {
            "name": "lvms-operator.v4.16.8"
        },
        {
            "name": "lvms-operator.v4.16.9",
            "skips": [
                "lvms-operator.v4.16.0",
                "lvms-operator.v4.16.1",
                "lvms-operator.v4.16.2",
                "lvms-operator.v4.16.3",
                "lvms-operator.v4.16.4",
                "lvms-operator.v4.16.5",
                "lvms-operator.v4.16.6",
                "lvms-operator.v4.16.7",
                "lvms-operator.v4.16.8"
            ]
        }
    ]
}
{
    "schema": "olm.channel",
    "name": "stable-v4.17",
    "package": "lvms-operator",
    "entries": [
        {
            "name": "lvms-operator.v4.17.0"
        },
        {
            "name": "lvms-operator.v4.17.1"
        },
        {
            "name": "lvms-operator.v4.17.2"
        },
        {
            "name": "lvms-operator.v4.17.3"
        },
        {
            "name": "lvms-operator.v4.17.4"
        },
        {
            "name": "lvms-operator.v4.17.5"
        },
        {
            "name": "lvms-operator.v4.17.6"
        },
        {
            "name": "lvms-operator.v4.17.7",
            "skips": [
                "lvms-operator.v4.17.0",
                "lvms-operator.v4.17.1",
                "lvms-operator.v4.17.2",
                "lvms-operator.v4.17.3",
                "lvms-operator.v4.17.4",
                "lvms-operator.v4.17.5",
                "lvms-operator.v4.17.6"
            ]
        }
    ]
}
{
    "schema": "olm.bundle",
    "name": "lvms-operator.v4.16.0",
    "package": "lvms-operator",
    "image": "registry.redhat.io/lvms4/lvms-operator-bundle@sha256:34e8a05ebdf1da51caab80268b48d43d9e49d75328dec57b648cc17761b3203c",
    "properties": [
        {
            "type": "olm.gvk",
            "value": {
                "group": "lvm.topolvm.io",
                "kind": "LVMCluster",
                "version": "v1alpha1"
            }
        },
        {
            "type": "olm.gvk",
            "value": {
                "group": "lvm.topolvm.io",
                "kind": "LVMVolumeGroup",
                "version": "v1alpha1"
            }
        },
        {
            "type": "olm.gvk",
            "value": {
                "group": "lvm.topolvm.io",
                "kind": "LVMVolumeGroupNodeStatus",
                "version": "v1alpha1"
            }
        },
        {
            "type": "olm.gvk",
            "value": {
                "group": "topolvm.io",
                "kind": "LogicalVolume",
                "version": "v1"
            }
        },
        {
            "type": "olm.package",
            "value": {
                "packageName": "lvms-operator",
                "version": "4.16.0"
            }
        },
        {
            "type": "olm.csv.metadata",
            "value": {
                "annotations": {
                    "alm-examples": "[\n  {\n    \"apiVersion\": \"lvm.topolvm.io/v1alpha1\",\n    \"kind\": \"LVMCluster\",\n    \"metadata\": {\n      \"name\": \"my-lvmcluster\"\n    },\n    \"spec\": {\n      \"storage\": {\n        \"deviceClasses\": [\n          {\n            \"default\": true,\n            \"fstype\": \"xfs\",\n            \"name\": \"vg1\",\n            \"thinPoolConfig\": {\n              \"name\": \"thin-pool-1\",\n              \"overprovisionRatio\": 10,\n              \"sizePercent\": 90\n            }\n          }\n        ]\n      }\n    }\n  }\n]",
                    "capabilities": "Seamless Upgrades",
                    "categories": "Storage",
                    "containerImage": "registry.redhat.io/lvms4/lvms-rhel9-operator@sha256:e2e37158c6f969996205711dc0edec1e1d53f9e568361673e7a2234495977b31",
                    "description": "Logical volume manager storage provides dynamically provisioned local storage for container workloads",
                    "features.operators.openshift.io/cnf": "false",
                    "features.operators.openshift.io/cni": "false",
                    "features.operators.openshift.io/csi": "true",
                    "features.operators.openshift.io/disconnected": "true",
                    "features.operators.openshift.io/fips-compliant": "true",
                    "features.operators.openshift.io/proxy-aware": "false",
                    "features.operators.openshift.io/tls-profiles": "false",
                    "features.operators.openshift.io/token-auth-aws": "false",
                    "features.operators.openshift.io/token-auth-azure": "false",
                    "features.operators.openshift.io/token-auth-gcp": "false",
                    "olm.skipRange": ">=4.2.0 <4.16.0",
                    "operatorframework.io/cluster-monitoring": "true",
                    "operatorframework.io/initialization-resource": "{\n    \"apiVersion\": \"lvm.topolvm.io/v1alpha1\",\n    \"kind\": \"LVMCluster\",\n    \"metadata\": {\n      \"name\": \"test-lvmcluster\"\n    },\n    \"spec\": {\n      \"storage\": {\n        \"deviceClasses\": [\n          {\n            \"name\": \"vg1\",\n            \"thinPoolConfig\": {\n              \"name\": \"thin-pool-1\",\n              \"overprovisionRatio\": 10,\n              \"sizePercent\": 90\n            }\n          }\n        ]\n      }\n    }\n  }",
                    "operatorframework.io/suggested-namespace": "openshift-storage",
                    "operatorframework.io/suggested-namespace-template": "{\n  \"apiVersion\": \"v1\",\n  \"kind\": \"Namespace\",\n  \"metadata\": {\n    \"name\": \"openshift-storage\",\n    \"annotations\": {\n      \"workload.openshift.io/allowed\": \"management\"\n    }\n  }\n}",
                    "operators.openshift.io/infrastructure-features": "[\"csi\", \"disconnected\"]",
                    "operators.openshift.io/valid-subscription": "[\"OpenShift Kubernetes Engine\", \"OpenShift Container Platform\", \"OpenShift Platform Plus\"]",
                    "operators.operatorframework.io/builder": "operator-sdk-v1.34.1",
                    "operators.operatorframework.io/internal-objects": "[\"logicalvolumes.topolvm.io\", \"lvmvolumegroups.lvm.topolvm.io\", \"lvmvolumegroupnodestatuses.lvm.topolvm.io\"]",
                    "operators.operatorframework.io/project_layout": "go.kubebuilder.io/v4",
                    "repository": "https://github.com/openshift/lvm-operator"
                },
                "apiServiceDefinitions": {},
                "crdDescriptions": {
                    "owned": [
                        {
                            "name": "logicalvolumes.topolvm.io",
                            "version": "v1",
                            "kind": "LogicalVolume"
                        },
                        {
                            "name": "lvmclusters.lvm.topolvm.io",
                            "version": "v1alpha1",
                            "kind": "LVMCluster",
                            "displayName": "LVMCluster",
                            "description": "LVMCluster is the Schema for the lvmclusters API"
                        },
                        {
                            "name": "lvmvolumegroupnodestatuses.lvm.topolvm.io",
                            "version": "v1alpha1",
                            "kind": "LVMVolumeGroupNodeStatus"
                        },
                        {
                            "name": "lvmvolumegroups.lvm.topolvm.io",
                            "version": "v1alpha1",
                            "kind": "LVMVolumeGroup"
                        }
                    ]
                },
                "description": "Logical volume manager storage provides dynamically provisioned local storage.",
                "displayName": "LVM Storage",
                "installModes": [
                    {
                        "type": "OwnNamespace",
                        "supported": true
                    },
                    {
                        "type": "SingleNamespace",
                        "supported": true
                    },
                    {
                        "type": "MultiNamespace",
                        "supported": false
                    },
                    {
                        "type": "AllNamespaces",
                        "supported": false
                    }
                ],
                "keywords": [
                    "local storage",
                    "operator",
                    "LVM"
                ],
                "labels": {
                    "full_version": "4.16.0-60",
                    "operatorframework.io/arch.amd64": "supported",
                    "operatorframework.io/arch.arm64": "supported",
                    "operatorframework.io/arch.ppc64le": "supported",
                    "operatorframework.io/arch.s390x": "supported"
                },
                "links": [
                    {
                        "name": "Source Repository",
                        "url": "https://github.com/openshift/lvm-operator"
                    }
                ],
                "maintainers": [
                    {
                        "name": "Red Hat Support",
                        "email": "ocs-support@redhat.com"
                    }
                ],
                "maturity": "alpha",
                "provider": {
                    "name": "Red Hat"
                }
            }
        }
    ],
    "relatedImages": [
        {
            "name": "lvms-must-gather",
            "image": "registry.redhat.io/lvms4/lvms-must-gather-rhel9@sha256:6a2feb06709361c4d059c78ac93eed98dc3f736dc18684ea86582aed67ed9ad8"
        },
        {
            "name": "",
            "image": "registry.redhat.io/lvms4/lvms-operator-bundle@sha256:34e8a05ebdf1da51caab80268b48d43d9e49d75328dec57b648cc17761b3203c"
        },
        {
            "name": "lvms-operator",
            "image": "registry.redhat.io/lvms4/lvms-rhel9-operator@sha256:e2e37158c6f969996205711dc0edec1e1d53f9e568361673e7a2234495977b31"
        },
        {
            "name": "topolvm-csi",
            "image": "registry.redhat.io/lvms4/topolvm-rhel9@sha256:8f38c86f48c1a361f31f5e653441bd0fed807a66890175c30be5bc5e445a984d"
        }
    ]
}
{
    "schema": "olm.bundle",
    "name": "lvms-operator.v4.16.1",
    "package": "lvms-operator",
    "image": "registry.redhat.io/lvms4/lvms-operator-bundle@sha256:e999539df695437d62215c9ed64b7145e2d555ec2ffd5c7cff4c3a8282408df4",
    "properties": [
        {
            "type": "olm.gvk",
            "value": {
                "group": "lvm.topolvm.io",
                "kind": "LVMCluster",
                "version": "v1alpha1"
            }
        },
        {
            "type": "olm.gvk",
            "value": {
                "group": "lvm.topolvm.io",
                "kind": "LVMVolumeGroup",
                "version": "v1alpha1"
            }
        },
        {
            "type": "olm.gvk",
            "value": {
                "group": "lvm.topolvm.io",
                "kind": "LVMVolumeGroupNodeStatus",
                "version": "v1alpha1"
            }
        },
        {
            "type": "olm.gvk",
            "value": {
                "group": "topolvm.io",
                "kind": "LogicalVolume",
                "version": "v1"
            }
        },
        {
            "type": "olm.package",
            "value": {
                "packageName": "lvms-operator",
                "version": "4.16.1"
            }
        },
        {
            "type": "olm.csv.metadata",
            "value": {
                "annotations": {
                    "alm-examples": "[\n  {\n    \"apiVersion\": \"lvm.topolvm.io/v1alpha1\",\n    \"kind\": \"LVMCluster\",\n    \"metadata\": {\n      \"name\": \"my-lvmcluster\"\n    },\n    \"spec\": {\n      \"storage\": {\n        \"deviceClasses\": [\n          {\n            \"default\": true,\n            \"fstype\": \"xfs\",\n            \"name\": \"vg1\",\n            \"thinPoolConfig\": {\n              \"name\": \"thin-pool-1\",\n              \"overprovisionRatio\": 10,\n              \"sizePercent\": 90\n            }\n          }\n        ]\n      }\n    }\n  }\n]",
                    "capabilities": "Seamless Upgrades",
                    "categories": "Storage",
                    "containerImage": "registry.redhat.io/lvms4/lvms-rhel9-operator@sha256:2a1dc47c1988852d9f81c51849c62bd27d319d477ed4e250e359513d10cdb8f8",
                    "description": "Logical volume manager storage provides dynamically provisioned local storage for container workloads",
                    "features.operators.openshift.io/cnf": "false",
                    "features.operators.openshift.io/cni": "false",
                    "features.operators.openshift.io/csi": "true",
                    "features.operators.openshift.io/disconnected": "true",
                    "features.operators.openshift.io/fips-compliant": "true",
                    "features.operators.openshift.io/proxy-aware": "false",
                    "features.operators.openshift.io/tls-profiles": "false",
                    "features.operators.openshift.io/token-auth-aws": "false",
                    "features.operators.openshift.io/token-auth-azure": "false",
                    "features.operators.openshift.io/token-auth-gcp": "false",
                    "olm.skipRange": ">=4.2.0 <4.16.1",
                    "operatorframework.io/cluster-monitoring": "true",
                    "operatorframework.io/initialization-resource": "{\n    \"apiVersion\": \"lvm.topolvm.io/v1alpha1\",\n    \"kind\": \"LVMCluster\",\n    \"metadata\": {\n      \"name\": \"test-lvmcluster\"\n    },\n    \"spec\": {\n      \"storage\": {\n        \"deviceClasses\": [\n          {\n            \"name\": \"vg1\",\n            \"thinPoolConfig\": {\n              \"name\": \"thin-pool-1\",\n              \"overprovisionRatio\": 10,\n              \"sizePercent\": 90\n            }\n          }\n        ]\n      }\n    }\n  }",
                    "operatorframework.io/suggested-namespace": "openshift-storage",
                    "operatorframework.io/suggested-namespace-template": "{\n  \"apiVersion\": \"v1\",\n  \"kind\": \"Namespace\",\n  \"metadata\": {\n    \"name\": \"openshift-storage\",\n    \"annotations\": {\n      \"workload.openshift.io/allowed\": \"management\"\n    }\n  }\n}",
                    "operators.openshift.io/infrastructure-features": "[\"csi\", \"disconnected\"]",
                    "operators.openshift.io/valid-subscription": "[\"OpenShift Kubernetes Engine\", \"OpenShift Container Platform\", \"OpenShift Platform Plus\"]",
                    "operators.operatorframework.io/builder": "operator-sdk-v1.34.1",
                    "operators.operatorframework.io/internal-objects": "[\"logicalvolumes.topolvm.io\", \"lvmvolumegroups.lvm.topolvm.io\", \"lvmvolumegroupnodestatuses.lvm.topolvm.io\"]",
                    "operators.operatorframework.io/project_layout": "go.kubebuilder.io/v4",
                    "repository": "https://github.com/openshift/lvm-operator"
                },
                "apiServiceDefinitions": {},
                "crdDescriptions": {
                    "owned": [
                        {
                            "name": "logicalvolumes.topolvm.io",
                            "version": "v1",
                            "kind": "LogicalVolume"
                        },
                        {
                            "name": "lvmclusters.lvm.topolvm.io",
                            "version": "v1alpha1",
                            "kind": "LVMCluster",
                            "displayName": "LVMCluster",
                            "description": "LVMCluster is the Schema for the lvmclusters API"
                        },
                        {
                            "name": "lvmvolumegroupnodestatuses.lvm.topolvm.io",
                            "version": "v1alpha1",
                            "kind": "LVMVolumeGroupNodeStatus"
                        },
                        {
                            "name": "lvmvolumegroups.lvm.topolvm.io",
                            "version": "v1alpha1",
                            "kind": "LVMVolumeGroup"
                        }
                    ]
                },
                "description": "Logical volume manager storage provides dynamically provisioned local storage.",
                "displayName": "LVM Storage",
                "installModes": [
                    {
                        "type": "OwnNamespace",
                        "supported": true
                    },
                    {
                        "type": "SingleNamespace",
                        "supported": true
                    },
                    {
                        "type": "MultiNamespace",
                        "supported": false
                    },
                    {
                        "type": "AllNamespaces",
                        "supported": false
                    }
                ],
                "keywords": [
                    "local storage",
                    "operator",
                    "LVM"
                ],
                "labels": {
                    "full_version": "4.16.1-5",
                    "operatorframework.io/arch.amd64": "supported",
                    "operatorframework.io/arch.arm64": "supported",
                    "operatorframework.io/arch.ppc64le": "supported",
                    "operatorframework.io/arch.s390x": "supported"
                },
                "links": [
                    {
                        "name": "Source Repository",
                        "url": "https://github.com/openshift/lvm-operator"
                    }
                ],
                "maintainers": [
                    {
                        "name": "Red Hat Support",
                        "email": "ocs-support@redhat.com"
                    }
                ],
                "maturity": "alpha",
                "provider": {
                    "name": "Red Hat"
                }
            }
        }
    ],
    "relatedImages": [
        {
            "name": "lvms-must-gather",
            "image": "registry.redhat.io/lvms4/lvms-must-gather-rhel9@sha256:ea5b18ee5f9356f6bacc18d737c799dda08f9e93b9fbd3a6db8b2d1598af5ef7"
        },
        {
            "name": "",
            "image": "registry.redhat.io/lvms4/lvms-operator-bundle@sha256:e999539df695437d62215c9ed64b7145e2d555ec2ffd5c7cff4c3a8282408df4"
        },
        {
            "name": "lvms-operator",
            "image": "registry.redhat.io/lvms4/lvms-rhel9-operator@sha256:2a1dc47c1988852d9f81c51849c62bd27d319d477ed4e250e359513d10cdb8f8"
        },
        {
            "name": "topolvm-csi",
            "image": "registry.redhat.io/lvms4/topolvm-rhel9@sha256:817408efbb966dfa27e2c9f95c70cc88825673dd7ea1da2c94651c93e8b9ff56"
        }
    ]
}
{
    "schema": "olm.bundle",
    "name": "lvms-operator.v4.16.2",
    "package": "lvms-operator",
    "image": "registry.redhat.io/lvms4/lvms-operator-bundle@sha256:a77528ddec73205b72cc028c76b212870a7219bc33c7b5e87652c33c2a3ead3c",
    "properties": [
        {
            "type": "olm.gvk",
            "value": {
                "group": "lvm.topolvm.io",
                "kind": "LVMCluster",
                "version": "v1alpha1"
            }
        },
        {
            "type": "olm.gvk",
            "value": {
                "group": "lvm.topolvm.io",
                "kind": "LVMVolumeGroup",
                "version": "v1alpha1"
            }
        },
        {
            "type": "olm.gvk",
            "value": {
                "group": "lvm.topolvm.io",
                "kind": "LVMVolumeGroupNodeStatus",
                "version": "v1alpha1"
            }
        },
        {
            "type": "olm.gvk",
            "value": {
                "group": "topolvm.io",
                "kind": "LogicalVolume",
                "version": "v1"
            }
        },
        {
            "type": "olm.package",
            "value": {
                "packageName": "lvms-operator",
                "version": "4.16.2"
            }
        },
        {
            "type": "olm.csv.metadata",
            "value": {
                "annotations": {
                    "alm-examples": "[\n  {\n    \"apiVersion\": \"lvm.topolvm.io/v1alpha1\",\n    \"kind\": \"LVMCluster\",\n    \"metadata\": {\n      \"name\": \"my-lvmcluster\"\n    },\n    \"spec\": {\n      \"storage\": {\n        \"deviceClasses\": [\n          {\n            \"default\": true,\n            \"fstype\": \"xfs\",\n            \"name\": \"vg1\",\n            \"thinPoolConfig\": {\n              \"name\": \"thin-pool-1\",\n              \"overprovisionRatio\": 10,\n              \"sizePercent\": 90\n            }\n          }\n        ]\n      }\n    }\n  }\n]",
                    "capabilities": "Seamless Upgrades",
                    "categories": "Storage",
                    "containerImage": "registry.redhat.io/lvms4/lvms-rhel9-operator@sha256:4dd14b5951b5ca8eabac624f25e619d9008dff4743625bc36f4c8091d2f36fc4",
                    "description": "Logical volume manager storage provides dynamically provisioned local storage for container workloads",
                    "features.operators.openshift.io/cnf": "false",
                    "features.operators.openshift.io/cni": "false",
                    "features.operators.openshift.io/csi": "true",
                    "features.operators.openshift.io/disconnected": "true",
                    "features.operators.openshift.io/fips-compliant": "true",
                    "features.operators.openshift.io/proxy-aware": "false",
                    "features.operators.openshift.io/tls-profiles": "false",
                    "features.operators.openshift.io/token-auth-aws": "false",
                    "features.operators.openshift.io/token-auth-azure": "false",
                    "features.operators.openshift.io/token-auth-gcp": "false",
                    "olm.skipRange": ">=4.2.0 <4.16.2",
                    "operatorframework.io/cluster-monitoring": "true",
                    "operatorframework.io/initialization-resource": "{\n    \"apiVersion\": \"lvm.topolvm.io/v1alpha1\",\n    \"kind\": \"LVMCluster\",\n    \"metadata\": {\n      \"name\": \"test-lvmcluster\"\n    },\n    \"spec\": {\n      \"storage\": {\n        \"deviceClasses\": [\n          {\n            \"name\": \"vg1\",\n            \"thinPoolConfig\": {\n              \"name\": \"thin-pool-1\",\n              \"overprovisionRatio\": 10,\n              \"sizePercent\": 90\n            }\n          }\n        ]\n      }\n    }\n  }",
                    "operatorframework.io/suggested-namespace": "openshift-storage",
                    "operatorframework.io/suggested-namespace-template": "{\n  \"apiVersion\": \"v1\",\n  \"kind\": \"Namespace\",\n  \"metadata\": {\n    \"name\": \"openshift-storage\",\n    \"annotations\": {\n      \"workload.openshift.io/allowed\": \"management\"\n    }\n  }\n}",
                    "operators.openshift.io/infrastructure-features": "[\"csi\", \"disconnected\"]",
                    "operators.openshift.io/valid-subscription": "[\"OpenShift Kubernetes Engine\", \"OpenShift Container Platform\", \"OpenShift Platform Plus\"]",
                    "operators.operatorframework.io/builder": "operator-sdk-v1.34.1",
                    "operators.operatorframework.io/internal-objects": "[\"logicalvolumes.topolvm.io\", \"lvmvolumegroups.lvm.topolvm.io\", \"lvmvolumegroupnodestatuses.lvm.topolvm.io\"]",
                    "operators.operatorframework.io/project_layout": "go.kubebuilder.io/v4",
                    "repository": "https://github.com/openshift/lvm-operator"
                },
                "apiServiceDefinitions": {},
                "crdDescriptions": {
                    "owned": [
                        {
                            "name": "logicalvolumes.topolvm.io",
                            "version": "v1",
                            "kind": "LogicalVolume"
                        },
                        {
                            "name": "lvmclusters.lvm.topolvm.io",
                            "version": "v1alpha1",
                            "kind": "LVMCluster",
                            "displayName": "LVMCluster",
                            "description": "LVMCluster is the Schema for the lvmclusters API"
                        },
                        {
                            "name": "lvmvolumegroupnodestatuses.lvm.topolvm.io",
                            "version": "v1alpha1",
                            "kind": "LVMVolumeGroupNodeStatus"
                        },
                        {
                            "name": "lvmvolumegroups.lvm.topolvm.io",
                            "version": "v1alpha1",
                            "kind": "LVMVolumeGroup"
                        }
                    ]
                },
                "description": "Logical volume manager storage provides dynamically provisioned local storage.",
                "displayName": "LVM Storage",
                "installModes": [
                    {
                        "type": "OwnNamespace",
                        "supported": true
                    },
                    {
                        "type": "SingleNamespace",
                        "supported": true
                    },
                    {
                        "type": "MultiNamespace",
                        "supported": false
                    },
                    {
                        "type": "AllNamespaces",
                        "supported": false
                    }
                ],
                "keywords": [
                    "local storage",
                    "operator",
                    "LVM"
                ],
                "labels": {
                    "full_version": "4.16.2-6",
                    "operatorframework.io/arch.amd64": "supported",
                    "operatorframework.io/arch.arm64": "supported",
                    "operatorframework.io/arch.ppc64le": "supported",
                    "operatorframework.io/arch.s390x": "supported"
                },
                "links": [
                    {
                        "name": "Source Repository",
                        "url": "https://github.com/openshift/lvm-operator"
                    }
                ],
                "maintainers": [
                    {
                        "name": "Red Hat Support",
                        "email": "ocs-support@redhat.com"
                    }
                ],
                "maturity": "alpha",
                "provider": {
                    "name": "Red Hat"
                }
            }
        }
    ],
    "relatedImages": [
        {
            "name": "lvms-must-gather",
            "image": "registry.redhat.io/lvms4/lvms-must-gather-rhel9@sha256:d78f4f8e765a95a15d489dfa1ef47d621fff1533ae6eafb051a4a2a0c3ac69a3"
        },
        {
            "name": "",
            "image": "registry.redhat.io/lvms4/lvms-operator-bundle@sha256:a77528ddec73205b72cc028c76b212870a7219bc33c7b5e87652c33c2a3ead3c"
        },
        {
            "name": "lvms-operator",
            "image": "registry.redhat.io/lvms4/lvms-rhel9-operator@sha256:4dd14b5951b5ca8eabac624f25e619d9008dff4743625bc36f4c8091d2f36fc4"
        },
        {
            "name": "topolvm-csi",
            "image": "registry.redhat.io/lvms4/topolvm-rhel9@sha256:ba0650b8d8231a9dafb26e85042c1a2a8147c326ccc89cefdda02b5490b0a1bc"
        }
    ]
}
{
    "schema": "olm.bundle",
    "name": "lvms-operator.v4.16.3",
    "package": "lvms-operator",
    "image": "registry.redhat.io/lvms4/lvms-operator-bundle@sha256:1835856583f7142ec8ba4d0373001da7507a995ed74f5f5e44d52893f4ff14b8",
    "properties": [
        {
            "type": "olm.gvk",
            "value": {
                "group": "lvm.topolvm.io",
                "kind": "LVMCluster",
                "version": "v1alpha1"
            }
        },
        {
            "type": "olm.gvk",
            "value": {
                "group": "lvm.topolvm.io",
                "kind": "LVMVolumeGroup",
                "version": "v1alpha1"
            }
        },
        {
            "type": "olm.gvk",
            "value": {
                "group": "lvm.topolvm.io",
                "kind": "LVMVolumeGroupNodeStatus",
                "version": "v1alpha1"
            }
        },
        {
            "type": "olm.gvk",
            "value": {
                "group": "topolvm.io",
                "kind": "LogicalVolume",
                "version": "v1"
            }
        },
        {
            "type": "olm.package",
            "value": {
                "packageName": "lvms-operator",
                "version": "4.16.3"
            }
        },
        {
            "type": "olm.csv.metadata",
            "value": {
                "annotations": {
                    "alm-examples": "[\n  {\n    \"apiVersion\": \"lvm.topolvm.io/v1alpha1\",\n    \"kind\": \"LVMCluster\",\n    \"metadata\": {\n      \"name\": \"my-lvmcluster\"\n    },\n    \"spec\": {\n      \"storage\": {\n        \"deviceClasses\": [\n          {\n            \"default\": true,\n            \"fstype\": \"xfs\",\n            \"name\": \"vg1\",\n            \"thinPoolConfig\": {\n              \"name\": \"thin-pool-1\",\n              \"overprovisionRatio\": 10,\n              \"sizePercent\": 90\n            }\n          }\n        ]\n      }\n    }\n  }\n]",
                    "capabilities": "Seamless Upgrades",
                    "categories": "Storage",
                    "containerImage": "registry.redhat.io/lvms4/lvms-rhel9-operator@sha256:dec3d024739d9437c08a22997045549364712cd376ee5ab5f83cb90c540e996e",
                    "description": "Logical volume manager storage provides dynamically provisioned local storage for container workloads",
                    "features.operators.openshift.io/cnf": "false",
                    "features.operators.openshift.io/cni": "false",
                    "features.operators.openshift.io/csi": "true",
                    "features.operators.openshift.io/disconnected": "true",
                    "features.operators.openshift.io/fips-compliant": "true",
                    "features.operators.openshift.io/proxy-aware": "false",
                    "features.operators.openshift.io/tls-profiles": "false",
                    "features.operators.openshift.io/token-auth-aws": "false",
                    "features.operators.openshift.io/token-auth-azure": "false",
                    "features.operators.openshift.io/token-auth-gcp": "false",
                    "olm.skipRange": ">=4.2.0 <4.16.3",
                    "operatorframework.io/cluster-monitoring": "true",
                    "operatorframework.io/initialization-resource": "{\n    \"apiVersion\": \"lvm.topolvm.io/v1alpha1\",\n    \"kind\": \"LVMCluster\",\n    \"metadata\": {\n      \"name\": \"test-lvmcluster\"\n    },\n    \"spec\": {\n      \"storage\": {\n        \"deviceClasses\": [\n          {\n            \"name\": \"vg1\",\n            \"thinPoolConfig\": {\n              \"name\": \"thin-pool-1\",\n              \"overprovisionRatio\": 10,\n              \"sizePercent\": 90\n            }\n          }\n        ]\n      }\n    }\n  }",
                    "operatorframework.io/suggested-namespace": "openshift-storage",
                    "operatorframework.io/suggested-namespace-template": "{\n  \"apiVersion\": \"v1\",\n  \"kind\": \"Namespace\",\n  \"metadata\": {\n    \"name\": \"openshift-storage\",\n    \"annotations\": {\n      \"workload.openshift.io/allowed\": \"management\"\n    }\n  }\n}",
                    "operators.openshift.io/infrastructure-features": "[\"csi\", \"disconnected\"]",
                    "operators.openshift.io/valid-subscription": "[\"OpenShift Kubernetes Engine\", \"OpenShift Container Platform\", \"OpenShift Platform Plus\"]",
                    "operators.operatorframework.io/builder": "operator-sdk-v1.34.1",
                    "operators.operatorframework.io/internal-objects": "[\"logicalvolumes.topolvm.io\", \"lvmvolumegroups.lvm.topolvm.io\", \"lvmvolumegroupnodestatuses.lvm.topolvm.io\"]",
                    "operators.operatorframework.io/project_layout": "go.kubebuilder.io/v4",
                    "repository": "https://github.com/openshift/lvm-operator"
                },
                "apiServiceDefinitions": {},
                "crdDescriptions": {
                    "owned": [
                        {
                            "name": "logicalvolumes.topolvm.io",
                            "version": "v1",
                            "kind": "LogicalVolume"
                        },
                        {
                            "name": "lvmclusters.lvm.topolvm.io",
                            "version": "v1alpha1",
                            "kind": "LVMCluster",
                            "displayName": "LVMCluster",
                            "description": "LVMCluster is the Schema for the lvmclusters API"
                        },
                        {
                            "name": "lvmvolumegroupnodestatuses.lvm.topolvm.io",
                            "version": "v1alpha1",
                            "kind": "LVMVolumeGroupNodeStatus"
                        },
                        {
                            "name": "lvmvolumegroups.lvm.topolvm.io",
                            "version": "v1alpha1",
                            "kind": "LVMVolumeGroup"
                        }
                    ]
                },
                "description": "Logical volume manager storage provides dynamically provisioned local storage.",
                "displayName": "LVM Storage",
                "installModes": [
                    {
                        "type": "OwnNamespace",
                        "supported": true
                    },
                    {
                        "type": "SingleNamespace",
                        "supported": true
                    },
                    {
                        "type": "MultiNamespace",
                        "supported": false
                    },
                    {
                        "type": "AllNamespaces",
                        "supported": false
                    }
                ],
                "keywords": [
                    "local storage",
                    "operator",
                    "LVM"
                ],
                "labels": {
                    "full_version": "4.16.3-4",
                    "operatorframework.io/arch.amd64": "supported",
                    "operatorframework.io/arch.arm64": "supported",
                    "operatorframework.io/arch.ppc64le": "supported",
                    "operatorframework.io/arch.s390x": "supported"
                },
                "links": [
                    {
                        "name": "Source Repository",
                        "url": "https://github.com/openshift/lvm-operator"
                    }
                ],
                "maintainers": [
                    {
                        "name": "Red Hat Support",
                        "email": "ocs-support@redhat.com"
                    }
                ],
                "maturity": "alpha",
                "provider": {
                    "name": "Red Hat"
                }
            }
        }
    ],
    "relatedImages": [
        {
            "name": "lvms-must-gather",
            "image": "registry.redhat.io/lvms4/lvms-must-gather-rhel9@sha256:9985cd8d8c9fba98a7729686854a9a6c062052b2e9aaebc0063a14ab4101bc32"
        },
        {
            "name": "",
            "image": "registry.redhat.io/lvms4/lvms-operator-bundle@sha256:1835856583f7142ec8ba4d0373001da7507a995ed74f5f5e44d52893f4ff14b8"
        },
        {
            "name": "lvms-operator",
            "image": "registry.redhat.io/lvms4/lvms-rhel9-operator@sha256:dec3d024739d9437c08a22997045549364712cd376ee5ab5f83cb90c540e996e"
        },
        {
            "name": "topolvm-csi",
            "image": "registry.redhat.io/lvms4/topolvm-rhel9@sha256:98682d233903edeef48e596fbe556ba44d5d0babde88756accec1e9f606c62ad"
        }
    ]
}
{
    "schema": "olm.bundle",
    "name": "lvms-operator.v4.16.4",
    "package": "lvms-operator",
    "image": "registry.redhat.io/lvms4/lvms-operator-bundle@sha256:511085a9bf538a23a7441406f0d705134ea314d3384afd4a80cf9dbc48f37707",
    "properties": [
        {
            "type": "olm.gvk",
            "value": {
                "group": "lvm.topolvm.io",
                "kind": "LVMCluster",
                "version": "v1alpha1"
            }
        },
        {
            "type": "olm.gvk",
            "value": {
                "group": "lvm.topolvm.io",
                "kind": "LVMVolumeGroup",
                "version": "v1alpha1"
            }
        },
        {
            "type": "olm.gvk",
            "value": {
                "group": "lvm.topolvm.io",
                "kind": "LVMVolumeGroupNodeStatus",
                "version": "v1alpha1"
            }
        },
        {
            "type": "olm.gvk",
            "value": {
                "group": "topolvm.io",
                "kind": "LogicalVolume",
                "version": "v1"
            }
        },
        {
            "type": "olm.package",
            "value": {
                "packageName": "lvms-operator",
                "version": "4.16.4"
            }
        },
        {
            "type": "olm.csv.metadata",
            "value": {
                "annotations": {
                    "alm-examples": "[\n  {\n    \"apiVersion\": \"lvm.topolvm.io/v1alpha1\",\n    \"kind\": \"LVMCluster\",\n    \"metadata\": {\n      \"name\": \"my-lvmcluster\"\n    },\n    \"spec\": {\n      \"storage\": {\n        \"deviceClasses\": [\n          {\n            \"default\": true,\n            \"fstype\": \"xfs\",\n            \"name\": \"vg1\",\n            \"thinPoolConfig\": {\n              \"name\": \"thin-pool-1\",\n              \"overprovisionRatio\": 10,\n              \"sizePercent\": 90\n            }\n          }\n        ]\n      }\n    }\n  }\n]",
                    "capabilities": "Seamless Upgrades",
                    "categories": "Storage",
                    "containerImage": "registry.redhat.io/lvms4/lvms-rhel9-operator@sha256:7bbce9b4e574f843d51debd66a711cbd53ffb54e2514db6bb509e527dab416b2",
                    "description": "Logical volume manager storage provides dynamically provisioned local storage for container workloads",
                    "features.operators.openshift.io/cnf": "false",
                    "features.operators.openshift.io/cni": "false",
                    "features.operators.openshift.io/csi": "true",
                    "features.operators.openshift.io/disconnected": "true",
                    "features.operators.openshift.io/fips-compliant": "true",
                    "features.operators.openshift.io/proxy-aware": "false",
                    "features.operators.openshift.io/tls-profiles": "false",
                    "features.operators.openshift.io/token-auth-aws": "false",
                    "features.operators.openshift.io/token-auth-azure": "false",
                    "features.operators.openshift.io/token-auth-gcp": "false",
                    "olm.skipRange": ">=4.2.0 <4.16.4",
                    "operatorframework.io/cluster-monitoring": "true",
                    "operatorframework.io/initialization-resource": "{\n    \"apiVersion\": \"lvm.topolvm.io/v1alpha1\",\n    \"kind\": \"LVMCluster\",\n    \"metadata\": {\n      \"name\": \"test-lvmcluster\"\n    },\n    \"spec\": {\n      \"storage\": {\n        \"deviceClasses\": [\n          {\n            \"name\": \"vg1\",\n            \"thinPoolConfig\": {\n              \"name\": \"thin-pool-1\",\n              \"overprovisionRatio\": 10,\n              \"sizePercent\": 90\n            }\n          }\n        ]\n      }\n    }\n  }",
                    "operatorframework.io/suggested-namespace": "openshift-storage",
                    "operatorframework.io/suggested-namespace-template": "{\n  \"apiVersion\": \"v1\",\n  \"kind\": \"Namespace\",\n  \"metadata\": {\n    \"name\": \"openshift-storage\",\n    \"annotations\": {\n      \"workload.openshift.io/allowed\": \"management\"\n    }\n  }\n}",
                    "operators.openshift.io/infrastructure-features": "[\"csi\", \"disconnected\"]",
                    "operators.openshift.io/valid-subscription": "[\"OpenShift Kubernetes Engine\", \"OpenShift Container Platform\", \"OpenShift Platform Plus\"]",
                    "operators.operatorframework.io/builder": "operator-sdk-v1.34.1",
                    "operators.operatorframework.io/internal-objects": "[\"logicalvolumes.topolvm.io\", \"lvmvolumegroups.lvm.topolvm.io\", \"lvmvolumegroupnodestatuses.lvm.topolvm.io\"]",
                    "operators.operatorframework.io/project_layout": "go.kubebuilder.io/v4",
                    "repository": "https://github.com/openshift/lvm-operator"
                },
                "apiServiceDefinitions": {},
                "crdDescriptions": {
                    "owned": [
                        {
                            "name": "logicalvolumes.topolvm.io",
                            "version": "v1",
                            "kind": "LogicalVolume"
                        },
                        {
                            "name": "lvmclusters.lvm.topolvm.io",
                            "version": "v1alpha1",
                            "kind": "LVMCluster",
                            "displayName": "LVMCluster",
                            "description": "LVMCluster is the Schema for the lvmclusters API"
                        },
                        {
                            "name": "lvmvolumegroupnodestatuses.lvm.topolvm.io",
                            "version": "v1alpha1",
                            "kind": "LVMVolumeGroupNodeStatus"
                        },
                        {
                            "name": "lvmvolumegroups.lvm.topolvm.io",
                            "version": "v1alpha1",
                            "kind": "LVMVolumeGroup"
                        }
                    ]
                },
                "description": "Logical volume manager storage provides dynamically provisioned local storage.",
                "displayName": "LVM Storage",
                "installModes": [
                    {
                        "type": "OwnNamespace",
                        "supported": true
                    },
                    {
                        "type": "SingleNamespace",
                        "supported": true
                    },
                    {
                        "type": "MultiNamespace",
                        "supported": false
                    },
                    {
                        "type": "AllNamespaces",
                        "supported": false
                    }
                ],
                "keywords": [
                    "local storage",
                    "operator",
                    "LVM"
                ],
                "labels": {
                    "full_version": "4.16.4-3",
                    "operatorframework.io/arch.amd64": "supported",
                    "operatorframework.io/arch.arm64": "supported",
                    "operatorframework.io/arch.ppc64le": "supported",
                    "operatorframework.io/arch.s390x": "supported"
                },
                "links": [
                    {
                        "name": "Source Repository",
                        "url": "https://github.com/openshift/lvm-operator"
                    }
                ],
                "maintainers": [
                    {
                        "name": "Red Hat Support",
                        "email": "ocs-support@redhat.com"
                    }
                ],
                "maturity": "alpha",
                "provider": {
                    "name": "Red Hat"
                }
            }
        }
    ],
    "relatedImages": [
        {
            "name": "lvms-must-gather",
            "image": "registry.redhat.io/lvms4/lvms-must-gather-rhel9@sha256:9f617cdd66a0324b6b821322d00b73fcd027fd26ee2a27ebfbbabf74d94fcc61"
        },
        {
            "name": "",
            "image": "registry.redhat.io/lvms4/lvms-operator-bundle@sha256:511085a9bf538a23a7441406f0d705134ea314d3384afd4a80cf9dbc48f37707"
        },
        {
            "name": "lvms-operator",
            "image": "registry.redhat.io/lvms4/lvms-rhel9-operator@sha256:7bbce9b4e574f843d51debd66a711cbd53ffb54e2514db6bb509e527dab416b2"
        },
        {
            "name": "topolvm-csi",
            "image": "registry.redhat.io/lvms4/topolvm-rhel9@sha256:560dbbab2ca0ca08495cdb224a62838df97f51c079ec9552876e19b39f1f26e1"
        }
    ]
}
{
    "schema": "olm.bundle",
    "name": "lvms-operator.v4.16.5",
    "package": "lvms-operator",
    "image": "registry.redhat.io/lvms4/lvms-operator-bundle@sha256:3604176d3ded8dc20f8aa532f10685175afc3f2ac1b34cb0873eb2ee7c0593a9",
    "properties": [
        {
            "type": "olm.gvk",
            "value": {
                "group": "lvm.topolvm.io",
                "kind": "LVMCluster",
                "version": "v1alpha1"
            }
        },
        {
            "type": "olm.gvk",
            "value": {
                "group": "lvm.topolvm.io",
                "kind": "LVMVolumeGroup",
                "version": "v1alpha1"
            }
        },
        {
            "type": "olm.gvk",
            "value": {
                "group": "lvm.topolvm.io",
                "kind": "LVMVolumeGroupNodeStatus",
                "version": "v1alpha1"
            }
        },
        {
            "type": "olm.gvk",
            "value": {
                "group": "topolvm.io",
                "kind": "LogicalVolume",
                "version": "v1"
            }
        },
        {
            "type": "olm.package",
            "value": {
                "packageName": "lvms-operator",
                "version": "4.16.5"
            }
        },
        {
            "type": "olm.csv.metadata",
            "value": {
                "annotations": {
                    "alm-examples": "[\n  {\n    \"apiVersion\": \"lvm.topolvm.io/v1alpha1\",\n    \"kind\": \"LVMCluster\",\n    \"metadata\": {\n      \"name\": \"my-lvmcluster\"\n    },\n    \"spec\": {\n      \"storage\": {\n        \"deviceClasses\": [\n          {\n            \"default\": true,\n            \"fstype\": \"xfs\",\n            \"name\": \"vg1\",\n            \"thinPoolConfig\": {\n              \"name\": \"thin-pool-1\",\n              \"overprovisionRatio\": 10,\n              \"sizePercent\": 90\n            }\n          }\n        ]\n      }\n    }\n  }\n]",
                    "capabilities": "Seamless Upgrades",
                    "categories": "Storage",
                    "containerImage": "registry.redhat.io/lvms4/lvms-rhel9-operator@sha256:04a4be842addee9617082c23f196d9b70f6b9a7868e4e62250cdc9d24f8613fc",
                    "description": "Logical volume manager storage provides dynamically provisioned local storage for container workloads",
                    "features.operators.openshift.io/cnf": "false",
                    "features.operators.openshift.io/cni": "false",
                    "features.operators.openshift.io/csi": "true",
                    "features.operators.openshift.io/disconnected": "true",
                    "features.operators.openshift.io/fips-compliant": "true",
                    "features.operators.openshift.io/proxy-aware": "false",
                    "features.operators.openshift.io/tls-profiles": "false",
                    "features.operators.openshift.io/token-auth-aws": "false",
                    "features.operators.openshift.io/token-auth-azure": "false",
                    "features.operators.openshift.io/token-auth-gcp": "false",
                    "olm.skipRange": ">=4.2.0 <4.16.5",
                    "operatorframework.io/cluster-monitoring": "true",
                    "operatorframework.io/initialization-resource": "{\n    \"apiVersion\": \"lvm.topolvm.io/v1alpha1\",\n    \"kind\": \"LVMCluster\",\n    \"metadata\": {\n      \"name\": \"test-lvmcluster\"\n    },\n    \"spec\": {\n      \"storage\": {\n        \"deviceClasses\": [\n          {\n            \"name\": \"vg1\",\n            \"thinPoolConfig\": {\n              \"name\": \"thin-pool-1\",\n              \"overprovisionRatio\": 10,\n              \"sizePercent\": 90\n            }\n          }\n        ]\n      }\n    }\n  }",
                    "operatorframework.io/suggested-namespace": "openshift-storage",
                    "operatorframework.io/suggested-namespace-template": "{\n  \"apiVersion\": \"v1\",\n  \"kind\": \"Namespace\",\n  \"metadata\": {\n    \"name\": \"openshift-storage\",\n    \"annotations\": {\n      \"workload.openshift.io/allowed\": \"management\"\n    }\n  }\n}",
                    "operators.openshift.io/infrastructure-features": "[\"csi\", \"disconnected\"]",
                    "operators.openshift.io/valid-subscription": "[\"OpenShift Kubernetes Engine\", \"OpenShift Container Platform\", \"OpenShift Platform Plus\"]",
                    "operators.operatorframework.io/builder": "operator-sdk-v1.34.1",
                    "operators.operatorframework.io/internal-objects": "[\"logicalvolumes.topolvm.io\", \"lvmvolumegroups.lvm.topolvm.io\", \"lvmvolumegroupnodestatuses.lvm.topolvm.io\"]",
                    "operators.operatorframework.io/project_layout": "go.kubebuilder.io/v4",
                    "repository": "https://github.com/openshift/lvm-operator"
                },
                "apiServiceDefinitions": {},
                "crdDescriptions": {
                    "owned": [
                        {
                            "name": "logicalvolumes.topolvm.io",
                            "version": "v1",
                            "kind": "LogicalVolume"
                        },
                        {
                            "name": "lvmclusters.lvm.topolvm.io",
                            "version": "v1alpha1",
                            "kind": "LVMCluster",
                            "displayName": "LVMCluster",
                            "description": "LVMCluster is the Schema for the lvmclusters API"
                        },
                        {
                            "name": "lvmvolumegroupnodestatuses.lvm.topolvm.io",
                            "version": "v1alpha1",
                            "kind": "LVMVolumeGroupNodeStatus"
                        },
                        {
                            "name": "lvmvolumegroups.lvm.topolvm.io",
                            "version": "v1alpha1",
                            "kind": "LVMVolumeGroup"
                        }
                    ]
                },
                "description": "Logical volume manager storage provides dynamically provisioned local storage.",
                "displayName": "LVM Storage",
                "installModes": [
                    {
                        "type": "OwnNamespace",
                        "supported": true
                    },
                    {
                        "type": "SingleNamespace",
                        "supported": true
                    },
                    {
                        "type": "MultiNamespace",
                        "supported": false
                    },
                    {
                        "type": "AllNamespaces",
                        "supported": false
                    }
                ],
                "keywords": [
                    "local storage",
                    "operator",
                    "LVM"
                ],
                "labels": {
                    "full_version": "4.16.5-5",
                    "operatorframework.io/arch.amd64": "supported",
                    "operatorframework.io/arch.arm64": "supported",
                    "operatorframework.io/arch.ppc64le": "supported",
                    "operatorframework.io/arch.s390x": "supported"
                },
                "links": [
                    {
                        "name": "Source Repository",
                        "url": "https://github.com/openshift/lvm-operator"
                    }
                ],
                "maintainers": [
                    {
                        "name": "Red Hat Support",
                        "email": "ocs-support@redhat.com"
                    }
                ],
                "maturity": "alpha",
                "provider": {
                    "name": "Red Hat"
                }
            }
        }
    ],
    "relatedImages": [
        {
            "name": "lvms-must-gather",
            "image": "registry.redhat.io/lvms4/lvms-must-gather-rhel9@sha256:a240ca4646fc3d614cef9a79ba8918b2f08446b6560620e3f3694775b9396978"
        },
        {
            "name": "",
            "image": "registry.redhat.io/lvms4/lvms-operator-bundle@sha256:3604176d3ded8dc20f8aa532f10685175afc3f2ac1b34cb0873eb2ee7c0593a9"
        },
        {
            "name": "lvms-operator",
            "image": "registry.redhat.io/lvms4/lvms-rhel9-operator@sha256:04a4be842addee9617082c23f196d9b70f6b9a7868e4e62250cdc9d24f8613fc"
        },
        {
            "name": "topolvm-csi",
            "image": "registry.redhat.io/lvms4/topolvm-rhel9@sha256:af8fd1cad8a645205508e42e4d29721d6da5ee18d2bedd6ea714bc1a0cc0e66c"
        }
    ]
}
{
    "schema": "olm.bundle",
    "name": "lvms-operator.v4.16.6",
    "package": "lvms-operator",
    "image": "registry.redhat.io/lvms4/lvms-operator-bundle@sha256:96637d29349f28f365652d2fc63c9feec9090c0096bcd0fef17c89457ece3754",
    "properties": [
        {
            "type": "olm.gvk",
            "value": {
                "group": "lvm.topolvm.io",
                "kind": "LVMCluster",
                "version": "v1alpha1"
            }
        },
        {
            "type": "olm.gvk",
            "value": {
                "group": "lvm.topolvm.io",
                "kind": "LVMVolumeGroup",
                "version": "v1alpha1"
            }
        },
        {
            "type": "olm.gvk",
            "value": {
                "group": "lvm.topolvm.io",
                "kind": "LVMVolumeGroupNodeStatus",
                "version": "v1alpha1"
            }
        },
        {
            "type": "olm.gvk",
            "value": {
                "group": "topolvm.io",
                "kind": "LogicalVolume",
                "version": "v1"
            }
        },
        {
            "type": "olm.package",
            "value": {
                "packageName": "lvms-operator",
                "version": "4.16.6"
            }
        },
        {
            "type": "olm.csv.metadata",
            "value": {
                "annotations": {
                    "alm-examples": "[\n  {\n    \"apiVersion\": \"lvm.topolvm.io/v1alpha1\",\n    \"kind\": \"LVMCluster\",\n    \"metadata\": {\n      \"name\": \"my-lvmcluster\"\n    },\n    \"spec\": {\n      \"storage\": {\n        \"deviceClasses\": [\n          {\n            \"default\": true,\n            \"fstype\": \"xfs\",\n            \"name\": \"vg1\",\n            \"thinPoolConfig\": {\n              \"name\": \"thin-pool-1\",\n              \"overprovisionRatio\": 10,\n              \"sizePercent\": 90\n            }\n          }\n        ]\n      }\n    }\n  }\n]",
                    "capabilities": "Seamless Upgrades",
                    "categories": "Storage",
                    "containerImage": "registry.redhat.io/lvms4/lvms-rhel9-operator@sha256:8a32bbfcede3a2e46bc242c95e27d5039998ac73087b883b130907b5cdb36c97",
                    "description": "Logical volume manager storage provides dynamically provisioned local storage for container workloads",
                    "features.operators.openshift.io/cnf": "false",
                    "features.operators.openshift.io/cni": "false",
                    "features.operators.openshift.io/csi": "true",
                    "features.operators.openshift.io/disconnected": "true",
                    "features.operators.openshift.io/fips-compliant": "true",
                    "features.operators.openshift.io/proxy-aware": "false",
                    "features.operators.openshift.io/tls-profiles": "false",
                    "features.operators.openshift.io/token-auth-aws": "false",
                    "features.operators.openshift.io/token-auth-azure": "false",
                    "features.operators.openshift.io/token-auth-gcp": "false",
                    "olm.skipRange": ">=4.2.0 <4.16.6",
                    "operatorframework.io/cluster-monitoring": "true",
                    "operatorframework.io/initialization-resource": "{\n    \"apiVersion\": \"lvm.topolvm.io/v1alpha1\",\n    \"kind\": \"LVMCluster\",\n    \"metadata\": {\n      \"name\": \"test-lvmcluster\"\n    },\n    \"spec\": {\n      \"storage\": {\n        \"deviceClasses\": [\n          {\n            \"name\": \"vg1\",\n            \"thinPoolConfig\": {\n              \"name\": \"thin-pool-1\",\n              \"overprovisionRatio\": 10,\n              \"sizePercent\": 90\n            }\n          }\n        ]\n      }\n    }\n  }",
                    "operatorframework.io/suggested-namespace": "openshift-storage",
                    "operatorframework.io/suggested-namespace-template": "{\n  \"apiVersion\": \"v1\",\n  \"kind\": \"Namespace\",\n  \"metadata\": {\n    \"name\": \"openshift-storage\",\n    \"annotations\": {\n      \"workload.openshift.io/allowed\": \"management\"\n    }\n  }\n}",
                    "operators.openshift.io/infrastructure-features": "[\"csi\", \"disconnected\"]",
                    "operators.openshift.io/valid-subscription": "[\"OpenShift Kubernetes Engine\", \"OpenShift Container Platform\", \"OpenShift Platform Plus\"]",
                    "operators.operatorframework.io/builder": "operator-sdk-v1.34.1",
                    "operators.operatorframework.io/internal-objects": "[\"logicalvolumes.topolvm.io\", \"lvmvolumegroups.lvm.topolvm.io\", \"lvmvolumegroupnodestatuses.lvm.topolvm.io\"]",
                    "operators.operatorframework.io/project_layout": "go.kubebuilder.io/v4",
                    "repository": "https://github.com/openshift/lvm-operator"
                },
                "apiServiceDefinitions": {},
                "crdDescriptions": {
                    "owned": [
                        {
                            "name": "logicalvolumes.topolvm.io",
                            "version": "v1",
                            "kind": "LogicalVolume"
                        },
                        {
                            "name": "lvmclusters.lvm.topolvm.io",
                            "version": "v1alpha1",
                            "kind": "LVMCluster",
                            "displayName": "LVMCluster",
                            "description": "LVMCluster is the Schema for the lvmclusters API"
                        },
                        {
                            "name": "lvmvolumegroupnodestatuses.lvm.topolvm.io",
                            "version": "v1alpha1",
                            "kind": "LVMVolumeGroupNodeStatus"
                        },
                        {
                            "name": "lvmvolumegroups.lvm.topolvm.io",
                            "version": "v1alpha1",
                            "kind": "LVMVolumeGroup"
                        }
                    ]
                },
                "description": "Logical volume manager storage provides dynamically provisioned local storage.",
                "displayName": "LVM Storage",
                "installModes": [
                    {
                        "type": "OwnNamespace",
                        "supported": true
                    },
                    {
                        "type": "SingleNamespace",
                        "supported": true
                    },
                    {
                        "type": "MultiNamespace",
                        "supported": false
                    },
                    {
                        "type": "AllNamespaces",
                        "supported": false
                    }
                ],
                "keywords": [
                    "local storage",
                    "operator",
                    "LVM"
                ],
                "labels": {
                    "full_version": "4.16.6-2",
                    "operatorframework.io/arch.amd64": "supported",
                    "operatorframework.io/arch.arm64": "supported",
                    "operatorframework.io/arch.ppc64le": "supported",
                    "operatorframework.io/arch.s390x": "supported"
                },
                "links": [
                    {
                        "name": "Source Repository",
                        "url": "https://github.com/openshift/lvm-operator"
                    }
                ],
                "maintainers": [
                    {
                        "name": "Red Hat Support",
                        "email": "ocs-support@redhat.com"
                    }
                ],
                "maturity": "alpha",
                "provider": {
                    "name": "Red Hat"
                }
            }
        }
    ],
    "relatedImages": [
        {
            "name": "lvms-must-gather",
            "image": "registry.redhat.io/lvms4/lvms-must-gather-rhel9@sha256:eb4accfa1f96b2b234fa8710f0ac0711486e13874bc8d95cd3f1edd6f15b608c"
        },
        {
            "name": "",
            "image": "registry.redhat.io/lvms4/lvms-operator-bundle@sha256:96637d29349f28f365652d2fc63c9feec9090c0096bcd0fef17c89457ece3754"
        },
        {
            "name": "lvms-operator",
            "image": "registry.redhat.io/lvms4/lvms-rhel9-operator@sha256:8a32bbfcede3a2e46bc242c95e27d5039998ac73087b883b130907b5cdb36c97"
        },
        {
            "name": "topolvm-csi",
            "image": "registry.redhat.io/lvms4/topolvm-rhel9@sha256:2005371bf3d785d80bc653bedb200ba2ddb5a9050fb1940c2415047f231800ba"
        }
    ]
}
{
    "schema": "olm.bundle",
    "name": "lvms-operator.v4.16.7",
    "package": "lvms-operator",
    "image": "registry.redhat.io/lvms4/lvms-operator-bundle@sha256:c8689e1117fcf990603644cb53b3abbf6da1a87742fde5972c5bc6ef6a22f1eb",
    "properties": [
        {
            "type": "olm.gvk",
            "value": {
                "group": "lvm.topolvm.io",
                "kind": "LVMCluster",
                "version": "v1alpha1"
            }
        },
        {
            "type": "olm.gvk",
            "value": {
                "group": "lvm.topolvm.io",
                "kind": "LVMVolumeGroup",
                "version": "v1alpha1"
            }
        },
        {
            "type": "olm.gvk",
            "value": {
                "group": "lvm.topolvm.io",
                "kind": "LVMVolumeGroupNodeStatus",
                "version": "v1alpha1"
            }
        },
        {
            "type": "olm.gvk",
            "value": {
                "group": "topolvm.io",
                "kind": "LogicalVolume",
                "version": "v1"
            }
        },
        {
            "type": "olm.package",
            "value": {
                "packageName": "lvms-operator",
                "version": "4.16.7"
            }
        },
        {
            "type": "olm.csv.metadata",
            "value": {
                "annotations": {
                    "alm-examples": "[\n  {\n    \"apiVersion\": \"lvm.topolvm.io/v1alpha1\",\n    \"kind\": \"LVMCluster\",\n    \"metadata\": {\n      \"name\": \"my-lvmcluster\"\n    },\n    \"spec\": {\n      \"storage\": {\n        \"deviceClasses\": [\n          {\n            \"default\": true,\n            \"fstype\": \"xfs\",\n            \"name\": \"vg1\",\n            \"thinPoolConfig\": {\n              \"name\": \"thin-pool-1\",\n              \"overprovisionRatio\": 10,\n              \"sizePercent\": 90\n            }\n          }\n        ]\n      }\n    }\n  }\n]",
                    "capabilities": "Seamless Upgrades",
                    "categories": "Storage",
                    "containerImage": "registry.redhat.io/lvms4/lvms-rhel9-operator@sha256:a5d2037e6544e88663e879cf59ac752998664b5a2594dc30a47cc00313587fc4",
                    "description": "Logical volume manager storage provides dynamically provisioned local storage for container workloads",
                    "features.operators.openshift.io/cnf": "false",
                    "features.operators.openshift.io/cni": "false",
                    "features.operators.openshift.io/csi": "true",
                    "features.operators.openshift.io/disconnected": "true",
                    "features.operators.openshift.io/fips-compliant": "true",
                    "features.operators.openshift.io/proxy-aware": "false",
                    "features.operators.openshift.io/tls-profiles": "false",
                    "features.operators.openshift.io/token-auth-aws": "false",
                    "features.operators.openshift.io/token-auth-azure": "false",
                    "features.operators.openshift.io/token-auth-gcp": "false",
                    "olm.skipRange": ">=4.2.0 <4.16.7",
                    "operatorframework.io/cluster-monitoring": "true",
                    "operatorframework.io/initialization-resource": "{\n    \"apiVersion\": \"lvm.topolvm.io/v1alpha1\",\n    \"kind\": \"LVMCluster\",\n    \"metadata\": {\n      \"name\": \"test-lvmcluster\"\n    },\n    \"spec\": {\n      \"storage\": {\n        \"deviceClasses\": [\n          {\n            \"name\": \"vg1\",\n            \"thinPoolConfig\": {\n              \"name\": \"thin-pool-1\",\n              \"overprovisionRatio\": 10,\n              \"sizePercent\": 90\n            }\n          }\n        ]\n      }\n    }\n  }",
                    "operatorframework.io/suggested-namespace": "openshift-storage",
                    "operatorframework.io/suggested-namespace-template": "{\n  \"apiVersion\": \"v1\",\n  \"kind\": \"Namespace\",\n  \"metadata\": {\n    \"name\": \"openshift-storage\",\n    \"annotations\": {\n      \"workload.openshift.io/allowed\": \"management\"\n    }\n  }\n}",
                    "operators.openshift.io/infrastructure-features": "[\"csi\", \"disconnected\"]",
                    "operators.openshift.io/valid-subscription": "[\"OpenShift Kubernetes Engine\", \"OpenShift Container Platform\", \"OpenShift Platform Plus\"]",
                    "operators.operatorframework.io/builder": "operator-sdk-v1.34.1",
                    "operators.operatorframework.io/internal-objects": "[\"logicalvolumes.topolvm.io\", \"lvmvolumegroups.lvm.topolvm.io\", \"lvmvolumegroupnodestatuses.lvm.topolvm.io\"]",
                    "operators.operatorframework.io/project_layout": "go.kubebuilder.io/v4",
                    "repository": "https://github.com/openshift/lvm-operator"
                },
                "apiServiceDefinitions": {},
                "crdDescriptions": {
                    "owned": [
                        {
                            "name": "logicalvolumes.topolvm.io",
                            "version": "v1",
                            "kind": "LogicalVolume"
                        },
                        {
                            "name": "lvmclusters.lvm.topolvm.io",
                            "version": "v1alpha1",
                            "kind": "LVMCluster",
                            "displayName": "LVMCluster",
                            "description": "LVMCluster is the Schema for the lvmclusters API"
                        },
                        {
                            "name": "lvmvolumegroupnodestatuses.lvm.topolvm.io",
                            "version": "v1alpha1",
                            "kind": "LVMVolumeGroupNodeStatus"
                        },
                        {
                            "name": "lvmvolumegroups.lvm.topolvm.io",
                            "version": "v1alpha1",
                            "kind": "LVMVolumeGroup"
                        }
                    ]
                },
                "description": "Logical volume manager storage provides dynamically provisioned local storage.",
                "displayName": "LVM Storage",
                "installModes": [
                    {
                        "type": "OwnNamespace",
                        "supported": true
                    },
                    {
                        "type": "SingleNamespace",
                        "supported": true
                    },
                    {
                        "type": "MultiNamespace",
                        "supported": false
                    },
                    {
                        "type": "AllNamespaces",
                        "supported": false
                    }
                ],
                "keywords": [
                    "local storage",
                    "operator",
                    "LVM"
                ],
                "labels": {
                    "full_version": "4.16.7-2",
                    "operatorframework.io/arch.amd64": "supported",
                    "operatorframework.io/arch.arm64": "supported",
                    "operatorframework.io/arch.ppc64le": "supported",
                    "operatorframework.io/arch.s390x": "supported"
                },
                "links": [
                    {
                        "name": "Source Repository",
                        "url": "https://github.com/openshift/lvm-operator"
                    }
                ],
                "maintainers": [
                    {
                        "name": "Red Hat Support",
                        "email": "ocs-support@redhat.com"
                    }
                ],
                "maturity": "alpha",
                "provider": {
                    "name": "Red Hat"
                }
            }
        }
    ],
    "relatedImages": [
        {
            "name": "lvms-must-gather",
            "image": "registry.redhat.io/lvms4/lvms-must-gather-rhel9@sha256:6e149fadfd8c59e383c9ac7d547027cf7f0aa19326c000eef95e5bd830794142"
        },
        {
            "name": "",
            "image": "registry.redhat.io/lvms4/lvms-operator-bundle@sha256:c8689e1117fcf990603644cb53b3abbf6da1a87742fde5972c5bc6ef6a22f1eb"
        },
        {
            "name": "lvms-operator",
            "image": "registry.redhat.io/lvms4/lvms-rhel9-operator@sha256:a5d2037e6544e88663e879cf59ac752998664b5a2594dc30a47cc00313587fc4"
        },
        {
            "name": "topolvm-csi",
            "image": "registry.redhat.io/lvms4/topolvm-rhel9@sha256:235f2b0542642e45a33424021491c0851f312df599ac5dd33b4d1c159ca6ce21"
        }
    ]
}
{
    "schema": "olm.bundle",
    "name": "lvms-operator.v4.16.8",
    "package": "lvms-operator",
    "image": "registry.redhat.io/lvms4/lvms-operator-bundle@sha256:08dd843e85ff20ec3989ee5c433642cef9dbe871818cefcf63465d2a48109c7c",
    "properties": [
        {
            "type": "olm.gvk",
            "value": {
                "group": "lvm.topolvm.io",
                "kind": "LVMCluster",
                "version": "v1alpha1"
            }
        },
        {
            "type": "olm.gvk",
            "value": {
                "group": "lvm.topolvm.io",
                "kind": "LVMVolumeGroup",
                "version": "v1alpha1"
            }
        },
        {
            "type": "olm.gvk",
            "value": {
                "group": "lvm.topolvm.io",
                "kind": "LVMVolumeGroupNodeStatus",
                "version": "v1alpha1"
            }
        },
        {
            "type": "olm.gvk",
            "value": {
                "group": "topolvm.io",
                "kind": "LogicalVolume",
                "version": "v1"
            }
        },
        {
            "type": "olm.package",
            "value": {
                "packageName": "lvms-operator",
                "version": "4.16.8"
            }
        },
        {
            "type": "olm.csv.metadata",
            "value": {
                "annotations": {
                    "alm-examples": "[\n  {\n    \"apiVersion\": \"lvm.topolvm.io/v1alpha1\",\n    \"kind\": \"LVMCluster\",\n    \"metadata\": {\n      \"name\": \"my-lvmcluster\"\n    },\n    \"spec\": {\n      \"storage\": {\n        \"deviceClasses\": [\n          {\n            \"default\": true,\n            \"fstype\": \"xfs\",\n            \"name\": \"vg1\",\n            \"thinPoolConfig\": {\n              \"name\": \"thin-pool-1\",\n              \"overprovisionRatio\": 10,\n              \"sizePercent\": 90\n            }\n          }\n        ]\n      }\n    }\n  }\n]",
                    "capabilities": "Seamless Upgrades",
                    "categories": "Storage",
                    "containerImage": "registry.redhat.io/lvms4/lvms-rhel9-operator@sha256:38b7ebe3d69129f875f01fee95beb7ccdabd2f9ff57171a7980b2f8d301bb6c3",
                    "description": "Logical volume manager storage provides dynamically provisioned local storage for container workloads",
                    "features.operators.openshift.io/cnf": "false",
                    "features.operators.openshift.io/cni": "false",
                    "features.operators.openshift.io/csi": "true",
                    "features.operators.openshift.io/disconnected": "true",
                    "features.operators.openshift.io/fips-compliant": "true",
                    "features.operators.openshift.io/proxy-aware": "false",
                    "features.operators.openshift.io/tls-profiles": "false",
                    "features.operators.openshift.io/token-auth-aws": "false",
                    "features.operators.openshift.io/token-auth-azure": "false",
                    "features.operators.openshift.io/token-auth-gcp": "false",
                    "olm.skipRange": ">=4.2.0 <4.16.8",
                    "operatorframework.io/cluster-monitoring": "true",
                    "operatorframework.io/initialization-resource": "{\n    \"apiVersion\": \"lvm.topolvm.io/v1alpha1\",\n    \"kind\": \"LVMCluster\",\n    \"metadata\": {\n      \"name\": \"test-lvmcluster\"\n    },\n    \"spec\": {\n      \"storage\": {\n        \"deviceClasses\": [\n          {\n            \"name\": \"vg1\",\n            \"thinPoolConfig\": {\n              \"name\": \"thin-pool-1\",\n              \"overprovisionRatio\": 10,\n              \"sizePercent\": 90\n            }\n          }\n        ]\n      }\n    }\n  }",
                    "operatorframework.io/suggested-namespace": "openshift-storage",
                    "operatorframework.io/suggested-namespace-template": "{\n  \"apiVersion\": \"v1\",\n  \"kind\": \"Namespace\",\n  \"metadata\": {\n    \"name\": \"openshift-storage\",\n    \"annotations\": {\n      \"workload.openshift.io/allowed\": \"management\"\n    }\n  }\n}",
                    "operators.openshift.io/infrastructure-features": "[\"csi\", \"disconnected\"]",
                    "operators.openshift.io/valid-subscription": "[\"OpenShift Kubernetes Engine\", \"OpenShift Container Platform\", \"OpenShift Platform Plus\"]",
                    "operators.operatorframework.io/builder": "operator-sdk-v1.34.1",
                    "operators.operatorframework.io/internal-objects": "[\"logicalvolumes.topolvm.io\", \"lvmvolumegroups.lvm.topolvm.io\", \"lvmvolumegroupnodestatuses.lvm.topolvm.io\"]",
                    "operators.operatorframework.io/project_layout": "go.kubebuilder.io/v4",
                    "repository": "https://github.com/openshift/lvm-operator"
                },
                "apiServiceDefinitions": {},
                "crdDescriptions": {
                    "owned": [
                        {
                            "name": "logicalvolumes.topolvm.io",
                            "version": "v1",
                            "kind": "LogicalVolume"
                        },
                        {
                            "name": "lvmclusters.lvm.topolvm.io",
                            "version": "v1alpha1",
                            "kind": "LVMCluster",
                            "displayName": "LVMCluster",
                            "description": "LVMCluster is the Schema for the lvmclusters API"
                        },
                        {
                            "name": "lvmvolumegroupnodestatuses.lvm.topolvm.io",
                            "version": "v1alpha1",
                            "kind": "LVMVolumeGroupNodeStatus"
                        },
                        {
                            "name": "lvmvolumegroups.lvm.topolvm.io",
                            "version": "v1alpha1",
                            "kind": "LVMVolumeGroup"
                        }
                    ]
                },
                "description": "Logical volume manager storage provides dynamically provisioned local storage.",
                "displayName": "LVM Storage",
                "installModes": [
                    {
                        "type": "OwnNamespace",
                        "supported": true
                    },
                    {
                        "type": "SingleNamespace",
                        "supported": true
                    },
                    {
                        "type": "MultiNamespace",
                        "supported": false
                    },
                    {
                        "type": "AllNamespaces",
                        "supported": false
                    }
                ],
                "keywords": [
                    "local storage",
                    "operator",
                    "LVM"
                ],
                "labels": {
                    "full_version": "4.16.8-3",
                    "operatorframework.io/arch.amd64": "supported",
                    "operatorframework.io/arch.arm64": "supported",
                    "operatorframework.io/arch.ppc64le": "supported",
                    "operatorframework.io/arch.s390x": "supported"
                },
                "links": [
                    {
                        "name": "Source Repository",
                        "url": "https://github.com/openshift/lvm-operator"
                    }
                ],
                "maintainers": [
                    {
                        "name": "Red Hat Support",
                        "email": "ocs-support@redhat.com"
                    }
                ],
                "maturity": "alpha",
                "provider": {
                    "name": "Red Hat"
                }
            }
        }
    ],
    "relatedImages": [
        {
            "name": "lvms-must-gather",
            "image": "registry.redhat.io/lvms4/lvms-must-gather-rhel9@sha256:5faa03a2d052e0ec7705adfacd72b5783ad990951c92dd8f8571de17e909c9b1"
        },
        {
            "name": "",
            "image": "registry.redhat.io/lvms4/lvms-operator-bundle@sha256:08dd843e85ff20ec3989ee5c433642cef9dbe871818cefcf63465d2a48109c7c"
        },
        {
            "name": "lvms-operator",
            "image": "registry.redhat.io/lvms4/lvms-rhel9-operator@sha256:38b7ebe3d69129f875f01fee95beb7ccdabd2f9ff57171a7980b2f8d301bb6c3"
        },
        {
            "name": "topolvm-csi",
            "image": "registry.redhat.io/lvms4/topolvm-rhel9@sha256:91654cb1ec566b006e00f97e1478ff0d8ee9df4baa9ac3817695c968626417a5"
        }
    ]
}
{
    "schema": "olm.bundle",
    "name": "lvms-operator.v4.16.9",
    "package": "lvms-operator",
    "image": "registry.redhat.io/lvms4/lvms-operator-bundle@sha256:a639ea9a26b60e7557151f7b1cbf28bd6dddb61ef99971a695bcf43eb27a1b93",
    "properties": [
        {
            "type": "olm.gvk",
            "value": {
                "group": "lvm.topolvm.io",
                "kind": "LVMCluster",
                "version": "v1alpha1"
            }
        },
        {
            "type": "olm.gvk",
            "value": {
                "group": "lvm.topolvm.io",
                "kind": "LVMVolumeGroup",
                "version": "v1alpha1"
            }
        },
        {
            "type": "olm.gvk",
            "value": {
                "group": "lvm.topolvm.io",
                "kind": "LVMVolumeGroupNodeStatus",
                "version": "v1alpha1"
            }
        },
        {
            "type": "olm.gvk",
            "value": {
                "group": "topolvm.io",
                "kind": "LogicalVolume",
                "version": "v1"
            }
        },
        {
            "type": "olm.package",
            "value": {
                "packageName": "lvms-operator",
                "version": "4.16.9"
            }
        },
        {
            "type": "olm.csv.metadata",
            "value": {
                "annotations": {
                    "alm-examples": "[\n  {\n    \"apiVersion\": \"lvm.topolvm.io/v1alpha1\",\n    \"kind\": \"LVMCluster\",\n    \"metadata\": {\n      \"name\": \"my-lvmcluster\"\n    },\n    \"spec\": {\n      \"storage\": {\n        \"deviceClasses\": [\n          {\n            \"default\": true,\n            \"fstype\": \"xfs\",\n            \"name\": \"vg1\",\n            \"thinPoolConfig\": {\n              \"name\": \"thin-pool-1\",\n              \"overprovisionRatio\": 10,\n              \"sizePercent\": 90\n            }\n          }\n        ]\n      }\n    }\n  }\n]",
                    "capabilities": "Seamless Upgrades",
                    "categories": "Storage",
                    "containerImage": "registry.redhat.io/lvms4/lvms-rhel9-operator@sha256:b9d80bb263a54192501d5ba9366a4f0c19b34875b51bad4fa75ef22c60bb3ee7",
                    "description": "Logical volume manager storage provides dynamically provisioned local storage for container workloads",
                    "features.operators.openshift.io/cnf": "false",
                    "features.operators.openshift.io/cni": "false",
                    "features.operators.openshift.io/csi": "true",
                    "features.operators.openshift.io/disconnected": "true",
                    "features.operators.openshift.io/fips-compliant": "true",
                    "features.operators.openshift.io/proxy-aware": "false",
                    "features.operators.openshift.io/tls-profiles": "false",
                    "features.operators.openshift.io/token-auth-aws": "false",
                    "features.operators.openshift.io/token-auth-azure": "false",
                    "features.operators.openshift.io/token-auth-gcp": "false",
                    "olm.skipRange": ">=4.2.0 <4.16.9",
                    "operatorframework.io/cluster-monitoring": "true",
                    "operatorframework.io/initialization-resource": "{\n    \"apiVersion\": \"lvm.topolvm.io/v1alpha1\",\n    \"kind\": \"LVMCluster\",\n    \"metadata\": {\n      \"name\": \"test-lvmcluster\"\n    },\n    \"spec\": {\n      \"storage\": {\n        \"deviceClasses\": [\n          {\n            \"name\": \"vg1\",\n            \"thinPoolConfig\": {\n              \"name\": \"thin-pool-1\",\n              \"overprovisionRatio\": 10,\n              \"sizePercent\": 90\n            }\n          }\n        ]\n      }\n    }\n  }",
                    "operatorframework.io/suggested-namespace": "openshift-storage",
                    "operatorframework.io/suggested-namespace-template": "{\n  \"apiVersion\": \"v1\",\n  \"kind\": \"Namespace\",\n  \"metadata\": {\n    \"name\": \"openshift-storage\",\n    \"annotations\": {\n      \"workload.openshift.io/allowed\": \"management\"\n    }\n  }\n}",
                    "operators.openshift.io/infrastructure-features": "[\"csi\", \"disconnected\"]",
                    "operators.openshift.io/valid-subscription": "[\"OpenShift Kubernetes Engine\", \"OpenShift Container Platform\", \"OpenShift Platform Plus\"]",
                    "operators.operatorframework.io/builder": "operator-sdk-v1.34.1",
                    "operators.operatorframework.io/internal-objects": "[\"logicalvolumes.topolvm.io\", \"lvmvolumegroups.lvm.topolvm.io\", \"lvmvolumegroupnodestatuses.lvm.topolvm.io\"]",
                    "operators.operatorframework.io/project_layout": "go.kubebuilder.io/v4",
                    "repository": "https://github.com/openshift/lvm-operator"
                },
                "apiServiceDefinitions": {},
                "crdDescriptions": {
                    "owned": [
                        {
                            "name": "logicalvolumes.topolvm.io",
                            "version": "v1",
                            "kind": "LogicalVolume"
                        },
                        {
                            "name": "lvmclusters.lvm.topolvm.io",
                            "version": "v1alpha1",
                            "kind": "LVMCluster",
                            "displayName": "LVMCluster",
                            "description": "LVMCluster is the Schema for the lvmclusters API"
                        },
                        {
                            "name": "lvmvolumegroupnodestatuses.lvm.topolvm.io",
                            "version": "v1alpha1",
                            "kind": "LVMVolumeGroupNodeStatus"
                        },
                        {
                            "name": "lvmvolumegroups.lvm.topolvm.io",
                            "version": "v1alpha1",
                            "kind": "LVMVolumeGroup"
                        }
                    ]
                },
                "description": "Logical volume manager storage provides dynamically provisioned local storage.",
                "displayName": "LVM Storage",
                "installModes": [
                    {
                        "type": "OwnNamespace",
                        "supported": true
                    },
                    {
                        "type": "SingleNamespace",
                        "supported": true
                    },
                    {
                        "type": "MultiNamespace",
                        "supported": false
                    },
                    {
                        "type": "AllNamespaces",
                        "supported": false
                    }
                ],
                "keywords": [
                    "local storage",
                    "operator",
                    "LVM"
                ],
                "labels": {
                    "full_version": "4.16.9-1",
                    "operatorframework.io/arch.amd64": "supported",
                    "operatorframework.io/arch.arm64": "supported",
                    "operatorframework.io/arch.ppc64le": "supported",
                    "operatorframework.io/arch.s390x": "supported"
                },
                "links": [
                    {
                        "name": "Source Repository",
                        "url": "https://github.com/openshift/lvm-operator"
                    }
                ],
                "maintainers": [
                    {
                        "name": "Red Hat Support",
                        "email": "ocs-support@redhat.com"
                    }
                ],
                "maturity": "alpha",
                "provider": {
                    "name": "Red Hat"
                }
            }
        }
    ],
    "relatedImages": [
        {
            "name": "lvms-must-gather",
            "image": "registry.redhat.io/lvms4/lvms-must-gather-rhel9@sha256:20b28b87b3fe6d6bf739181376231d6f8b7454c34b59eaf2e06c04a9fca8f41d"
        },
        {
            "name": "",
            "image": "registry.redhat.io/lvms4/lvms-operator-bundle@sha256:a639ea9a26b60e7557151f7b1cbf28bd6dddb61ef99971a695bcf43eb27a1b93"
        },
        {
            "name": "lvms-operator",
            "image": "registry.redhat.io/lvms4/lvms-rhel9-operator@sha256:b9d80bb263a54192501d5ba9366a4f0c19b34875b51bad4fa75ef22c60bb3ee7"
        },
        {
            "name": "topolvm-csi",
            "image": "registry.redhat.io/lvms4/topolvm-rhel9@sha256:227748103049d2cced921ba9fc4e2d3671f08c897cc2a5627d755fe5f9d2767d"
        }
    ]
}
{
    "schema": "olm.bundle",
    "name": "lvms-operator.v4.17.0",
    "package": "lvms-operator",
    "image": "registry.redhat.io/lvms4/lvms-operator-bundle@sha256:6b7d725ad8182f82a5cbcb659dccd8a973f1a2e5fc924d2c98a5eceab09b9bf5",
    "properties": [
        {
            "type": "olm.gvk",
            "value": {
                "group": "lvm.topolvm.io",
                "kind": "LVMCluster",
                "version": "v1alpha1"
            }
        },
        {
            "type": "olm.gvk",
            "value": {
                "group": "lvm.topolvm.io",
                "kind": "LVMVolumeGroup",
                "version": "v1alpha1"
            }
        },
        {
            "type": "olm.gvk",
            "value": {
                "group": "lvm.topolvm.io",
                "kind": "LVMVolumeGroupNodeStatus",
                "version": "v1alpha1"
            }
        },
        {
            "type": "olm.gvk",
            "value": {
                "group": "topolvm.io",
                "kind": "LogicalVolume",
                "version": "v1"
            }
        },
        {
            "type": "olm.package",
            "value": {
                "packageName": "lvms-operator",
                "version": "4.17.0"
            }
        },
        {
            "type": "olm.csv.metadata",
            "value": {
                "annotations": {
                    "alm-examples": "[\n  {\n    \"apiVersion\": \"lvm.topolvm.io/v1alpha1\",\n    \"kind\": \"LVMCluster\",\n    \"metadata\": {\n      \"name\": \"my-lvmcluster\"\n    },\n    \"spec\": {\n      \"storage\": {\n        \"deviceClasses\": [\n          {\n            \"default\": true,\n            \"fstype\": \"xfs\",\n            \"name\": \"vg1\",\n            \"thinPoolConfig\": {\n              \"name\": \"thin-pool-1\",\n              \"overprovisionRatio\": 10,\n              \"sizePercent\": 90\n            }\n          }\n        ]\n      }\n    }\n  }\n]",
                    "capabilities": "Seamless Upgrades",
                    "categories": "Storage",
                    "containerImage": "registry.redhat.io/lvms4/lvms-rhel9-operator@sha256:bd6dc4d6e90fdbcdb844759e203c9c591abc5ac29a956257a90bda101a37b76e",
                    "description": "Logical volume manager storage provides dynamically provisioned local storage for container workloads",
                    "features.operators.openshift.io/cnf": "false",
                    "features.operators.openshift.io/cni": "false",
                    "features.operators.openshift.io/csi": "true",
                    "features.operators.openshift.io/disconnected": "true",
                    "features.operators.openshift.io/fips-compliant": "true",
                    "features.operators.openshift.io/proxy-aware": "false",
                    "features.operators.openshift.io/tls-profiles": "false",
                    "features.operators.openshift.io/token-auth-aws": "false",
                    "features.operators.openshift.io/token-auth-azure": "false",
                    "features.operators.openshift.io/token-auth-gcp": "false",
                    "olm.skipRange": ">=4.2.0 <4.17.0",
                    "operatorframework.io/cluster-monitoring": "true",
                    "operatorframework.io/initialization-resource": "{\n    \"apiVersion\": \"lvm.topolvm.io/v1alpha1\",\n    \"kind\": \"LVMCluster\",\n    \"metadata\": {\n      \"name\": \"test-lvmcluster\"\n    },\n    \"spec\": {\n      \"storage\": {\n        \"deviceClasses\": [\n          {\n            \"name\": \"vg1\",\n            \"thinPoolConfig\": {\n              \"name\": \"thin-pool-1\",\n              \"overprovisionRatio\": 10,\n              \"sizePercent\": 90\n            }\n          }\n        ]\n      }\n    }\n  }",
                    "operatorframework.io/suggested-namespace": "openshift-storage",
                    "operatorframework.io/suggested-namespace-template": "{\n  \"apiVersion\": \"v1\",\n  \"kind\": \"Namespace\",\n  \"metadata\": {\n    \"name\": \"openshift-storage\",\n    \"annotations\": {\n      \"workload.openshift.io/allowed\": \"management\"\n    }\n  }\n}",
                    "operators.openshift.io/infrastructure-features": "[\"csi\", \"disconnected\"]",
                    "operators.openshift.io/valid-subscription": "[\"OpenShift Kubernetes Engine\", \"OpenShift Container Platform\", \"OpenShift Platform Plus\"]",
                    "operators.operatorframework.io/builder": "operator-sdk-v1.34.1",
                    "operators.operatorframework.io/internal-objects": "[\"logicalvolumes.topolvm.io\", \"lvmvolumegroups.lvm.topolvm.io\", \"lvmvolumegroupnodestatuses.lvm.topolvm.io\"]",
                    "operators.operatorframework.io/project_layout": "go.kubebuilder.io/v4",
                    "repository": "https://github.com/openshift/lvm-operator"
                },
                "apiServiceDefinitions": {},
                "crdDescriptions": {
                    "owned": [
                        {
                            "name": "logicalvolumes.topolvm.io",
                            "version": "v1",
                            "kind": "LogicalVolume"
                        },
                        {
                            "name": "lvmclusters.lvm.topolvm.io",
                            "version": "v1alpha1",
                            "kind": "LVMCluster",
                            "displayName": "LVMCluster",
                            "description": "LVMCluster is the Schema for the lvmclusters API"
                        },
                        {
                            "name": "lvmvolumegroupnodestatuses.lvm.topolvm.io",
                            "version": "v1alpha1",
                            "kind": "LVMVolumeGroupNodeStatus"
                        },
                        {
                            "name": "lvmvolumegroups.lvm.topolvm.io",
                            "version": "v1alpha1",
                            "kind": "LVMVolumeGroup"
                        }
                    ]
                },
                "description": "Logical volume manager storage provides dynamically provisioned local storage.",
                "displayName": "LVM Storage",
                "installModes": [
                    {
                        "type": "OwnNamespace",
                        "supported": true
                    },
                    {
                        "type": "SingleNamespace",
                        "supported": true
                    },
                    {
                        "type": "MultiNamespace",
                        "supported": false
                    },
                    {
                        "type": "AllNamespaces",
                        "supported": false
                    }
                ],
                "keywords": [
                    "local storage",
                    "operator",
                    "LVM"
                ],
                "labels": {
                    "full_version": "4.17.0-43",
                    "operatorframework.io/arch.amd64": "supported",
                    "operatorframework.io/arch.arm64": "supported",
                    "operatorframework.io/arch.ppc64le": "supported",
                    "operatorframework.io/arch.s390x": "supported"
                },
                "links": [
                    {
                        "name": "Source Repository",
                        "url": "https://github.com/openshift/lvm-operator"
                    }
                ],
                "maintainers": [
                    {
                        "name": "Red Hat Support",
                        "email": "ocs-support@redhat.com"
                    }
                ],
                "maturity": "alpha",
                "provider": {
                    "name": "Red Hat"
                }
            }
        }
    ],
    "relatedImages": [
        {
            "name": "lvms-must-gather",
            "image": "registry.redhat.io/lvms4/lvms-must-gather-rhel9@sha256:75e73b9d7aa6bb5fe7e19dd5942a0068a51dbcdadf9dcc66de3aa10b79cbcc54"
        },
        {
            "name": "",
            "image": "registry.redhat.io/lvms4/lvms-operator-bundle@sha256:6b7d725ad8182f82a5cbcb659dccd8a973f1a2e5fc924d2c98a5eceab09b9bf5"
        },
        {
            "name": "lvms-operator",
            "image": "registry.redhat.io/lvms4/lvms-rhel9-operator@sha256:bd6dc4d6e90fdbcdb844759e203c9c591abc5ac29a956257a90bda101a37b76e"
        },
        {
            "name": "topolvm-csi",
            "image": "registry.redhat.io/lvms4/topolvm-rhel9@sha256:6b058b79c161f680ece5dde45fb7e703ac184618108b068b741e5273ee450a05"
        }
    ]
}
{
    "schema": "olm.bundle",
    "name": "lvms-operator.v4.17.1",
    "package": "lvms-operator",
    "image": "registry.redhat.io/lvms4/lvms-operator-bundle@sha256:0d0ea9d3dbbfbf0ce2531437c53355988482e032d5a61bfce334a7a848bbafa4",
    "properties": [
        {
            "type": "olm.gvk",
            "value": {
                "group": "lvm.topolvm.io",
                "kind": "LVMCluster",
                "version": "v1alpha1"
            }
        },
        {
            "type": "olm.gvk",
            "value": {
                "group": "lvm.topolvm.io",
                "kind": "LVMVolumeGroup",
                "version": "v1alpha1"
            }
        },
        {
            "type": "olm.gvk",
            "value": {
                "group": "lvm.topolvm.io",
                "kind": "LVMVolumeGroupNodeStatus",
                "version": "v1alpha1"
            }
        },
        {
            "type": "olm.gvk",
            "value": {
                "group": "topolvm.io",
                "kind": "LogicalVolume",
                "version": "v1"
            }
        },
        {
            "type": "olm.package",
            "value": {
                "packageName": "lvms-operator",
                "version": "4.17.1"
            }
        },
        {
            "type": "olm.csv.metadata",
            "value": {
                "annotations": {
                    "alm-examples": "[\n  {\n    \"apiVersion\": \"lvm.topolvm.io/v1alpha1\",\n    \"kind\": \"LVMCluster\",\n    \"metadata\": {\n      \"name\": \"my-lvmcluster\"\n    },\n    \"spec\": {\n      \"storage\": {\n        \"deviceClasses\": [\n          {\n            \"default\": true,\n            \"fstype\": \"xfs\",\n            \"name\": \"vg1\",\n            \"thinPoolConfig\": {\n              \"name\": \"thin-pool-1\",\n              \"overprovisionRatio\": 10,\n              \"sizePercent\": 90\n            }\n          }\n        ]\n      }\n    }\n  }\n]",
                    "capabilities": "Seamless Upgrades",
                    "categories": "Storage",
                    "containerImage": "registry.redhat.io/lvms4/lvms-rhel9-operator@sha256:67131d33d3fff39813ce126f9e205a83291c01771dd343862ca464103e6a8a17",
                    "description": "Logical volume manager storage provides dynamically provisioned local storage for container workloads",
                    "features.operators.openshift.io/cnf": "false",
                    "features.operators.openshift.io/cni": "false",
                    "features.operators.openshift.io/csi": "true",
                    "features.operators.openshift.io/disconnected": "true",
                    "features.operators.openshift.io/fips-compliant": "true",
                    "features.operators.openshift.io/proxy-aware": "false",
                    "features.operators.openshift.io/tls-profiles": "false",
                    "features.operators.openshift.io/token-auth-aws": "false",
                    "features.operators.openshift.io/token-auth-azure": "false",
                    "features.operators.openshift.io/token-auth-gcp": "false",
                    "olm.skipRange": ">=4.2.0 <4.17.1",
                    "operatorframework.io/cluster-monitoring": "true",
                    "operatorframework.io/initialization-resource": "{\n    \"apiVersion\": \"lvm.topolvm.io/v1alpha1\",\n    \"kind\": \"LVMCluster\",\n    \"metadata\": {\n      \"name\": \"test-lvmcluster\"\n    },\n    \"spec\": {\n      \"storage\": {\n        \"deviceClasses\": [\n          {\n            \"name\": \"vg1\",\n            \"thinPoolConfig\": {\n              \"name\": \"thin-pool-1\",\n              \"overprovisionRatio\": 10,\n              \"sizePercent\": 90\n            }\n          }\n        ]\n      }\n    }\n  }",
                    "operatorframework.io/suggested-namespace": "openshift-storage",
                    "operatorframework.io/suggested-namespace-template": "{\n  \"apiVersion\": \"v1\",\n  \"kind\": \"Namespace\",\n  \"metadata\": {\n    \"name\": \"openshift-storage\",\n    \"annotations\": {\n      \"workload.openshift.io/allowed\": \"management\"\n    }\n  }\n}",
                    "operators.openshift.io/infrastructure-features": "[\"csi\", \"disconnected\"]",
                    "operators.openshift.io/valid-subscription": "[\"OpenShift Kubernetes Engine\", \"OpenShift Container Platform\", \"OpenShift Platform Plus\"]",
                    "operators.operatorframework.io/builder": "operator-sdk-v1.34.1",
                    "operators.operatorframework.io/internal-objects": "[\"logicalvolumes.topolvm.io\", \"lvmvolumegroups.lvm.topolvm.io\", \"lvmvolumegroupnodestatuses.lvm.topolvm.io\"]",
                    "operators.operatorframework.io/project_layout": "go.kubebuilder.io/v4",
                    "repository": "https://github.com/openshift/lvm-operator"
                },
                "apiServiceDefinitions": {},
                "crdDescriptions": {
                    "owned": [
                        {
                            "name": "logicalvolumes.topolvm.io",
                            "version": "v1",
                            "kind": "LogicalVolume"
                        },
                        {
                            "name": "lvmclusters.lvm.topolvm.io",
                            "version": "v1alpha1",
                            "kind": "LVMCluster",
                            "displayName": "LVMCluster",
                            "description": "LVMCluster is the Schema for the lvmclusters API"
                        },
                        {
                            "name": "lvmvolumegroupnodestatuses.lvm.topolvm.io",
                            "version": "v1alpha1",
                            "kind": "LVMVolumeGroupNodeStatus"
                        },
                        {
                            "name": "lvmvolumegroups.lvm.topolvm.io",
                            "version": "v1alpha1",
                            "kind": "LVMVolumeGroup"
                        }
                    ]
                },
                "description": "Logical volume manager storage provides dynamically provisioned local storage.",
                "displayName": "LVM Storage",
                "installModes": [
                    {
                        "type": "OwnNamespace",
                        "supported": true
                    },
                    {
                        "type": "SingleNamespace",
                        "supported": true
                    },
                    {
                        "type": "MultiNamespace",
                        "supported": false
                    },
                    {
                        "type": "AllNamespaces",
                        "supported": false
                    }
                ],
                "keywords": [
                    "local storage",
                    "operator",
                    "LVM"
                ],
                "labels": {
                    "full_version": "4.17.1-4",
                    "operatorframework.io/arch.amd64": "supported",
                    "operatorframework.io/arch.arm64": "supported",
                    "operatorframework.io/arch.ppc64le": "supported",
                    "operatorframework.io/arch.s390x": "supported"
                },
                "links": [
                    {
                        "name": "Source Repository",
                        "url": "https://github.com/openshift/lvm-operator"
                    }
                ],
                "maintainers": [
                    {
                        "name": "Red Hat Support",
                        "email": "ocs-support@redhat.com"
                    }
                ],
                "maturity": "alpha",
                "provider": {
                    "name": "Red Hat"
                }
            }
        }
    ],
    "relatedImages": [
        {
            "name": "lvms-must-gather",
            "image": "registry.redhat.io/lvms4/lvms-must-gather-rhel9@sha256:7ec22931feea7064f166b432dbecb7301ff62296d7006b1f27f76f527ce3d897"
        },
        {
            "name": "",
            "image": "registry.redhat.io/lvms4/lvms-operator-bundle@sha256:0d0ea9d3dbbfbf0ce2531437c53355988482e032d5a61bfce334a7a848bbafa4"
        },
        {
            "name": "lvms-operator",
            "image": "registry.redhat.io/lvms4/lvms-rhel9-operator@sha256:67131d33d3fff39813ce126f9e205a83291c01771dd343862ca464103e6a8a17"
        },
        {
            "name": "topolvm-csi",
            "image": "registry.redhat.io/lvms4/topolvm-rhel9@sha256:487de0a87c9c05358d1d344742781615bb97f6e23016cb1aea7e656b075ce170"
        }
    ]
}
{
    "schema": "olm.bundle",
    "name": "lvms-operator.v4.17.2",
    "package": "lvms-operator",
    "image": "registry.redhat.io/lvms4/lvms-operator-bundle@sha256:983dd73963a6b71c562c88d5e82973af4bfa9cbb62783321354ac66a2d0c8d14",
    "properties": [
        {
            "type": "olm.gvk",
            "value": {
                "group": "lvm.topolvm.io",
                "kind": "LVMCluster",
                "version": "v1alpha1"
            }
        },
        {
            "type": "olm.gvk",
            "value": {
                "group": "lvm.topolvm.io",
                "kind": "LVMVolumeGroup",
                "version": "v1alpha1"
            }
        },
        {
            "type": "olm.gvk",
            "value": {
                "group": "lvm.topolvm.io",
                "kind": "LVMVolumeGroupNodeStatus",
                "version": "v1alpha1"
            }
        },
        {
            "type": "olm.gvk",
            "value": {
                "group": "topolvm.io",
                "kind": "LogicalVolume",
                "version": "v1"
            }
        },
        {
            "type": "olm.package",
            "value": {
                "packageName": "lvms-operator",
                "version": "4.17.2"
            }
        },
        {
            "type": "olm.csv.metadata",
            "value": {
                "annotations": {
                    "alm-examples": "[\n  {\n    \"apiVersion\": \"lvm.topolvm.io/v1alpha1\",\n    \"kind\": \"LVMCluster\",\n    \"metadata\": {\n      \"name\": \"my-lvmcluster\"\n    },\n    \"spec\": {\n      \"storage\": {\n        \"deviceClasses\": [\n          {\n            \"default\": true,\n            \"fstype\": \"xfs\",\n            \"name\": \"vg1\",\n            \"thinPoolConfig\": {\n              \"name\": \"thin-pool-1\",\n              \"overprovisionRatio\": 10,\n              \"sizePercent\": 90\n            }\n          }\n        ]\n      }\n    }\n  }\n]",
                    "capabilities": "Seamless Upgrades",
                    "categories": "Storage",
                    "containerImage": "registry.redhat.io/lvms4/lvms-rhel9-operator@sha256:0a8ecf877763b7eb70f306577bdc41f0bd3a975c01e41b38ce8a1fc88eaa50e9",
                    "description": "Logical volume manager storage provides dynamically provisioned local storage for container workloads",
                    "features.operators.openshift.io/cnf": "false",
                    "features.operators.openshift.io/cni": "false",
                    "features.operators.openshift.io/csi": "true",
                    "features.operators.openshift.io/disconnected": "true",
                    "features.operators.openshift.io/fips-compliant": "true",
                    "features.operators.openshift.io/proxy-aware": "false",
                    "features.operators.openshift.io/tls-profiles": "false",
                    "features.operators.openshift.io/token-auth-aws": "false",
                    "features.operators.openshift.io/token-auth-azure": "false",
                    "features.operators.openshift.io/token-auth-gcp": "false",
                    "olm.skipRange": ">=4.2.0 <4.17.2",
                    "operatorframework.io/cluster-monitoring": "true",
                    "operatorframework.io/initialization-resource": "{\n    \"apiVersion\": \"lvm.topolvm.io/v1alpha1\",\n    \"kind\": \"LVMCluster\",\n    \"metadata\": {\n      \"name\": \"test-lvmcluster\"\n    },\n    \"spec\": {\n      \"storage\": {\n        \"deviceClasses\": [\n          {\n            \"name\": \"vg1\",\n            \"thinPoolConfig\": {\n              \"name\": \"thin-pool-1\",\n              \"overprovisionRatio\": 10,\n              \"sizePercent\": 90\n            }\n          }\n        ]\n      }\n    }\n  }",
                    "operatorframework.io/suggested-namespace": "openshift-storage",
                    "operatorframework.io/suggested-namespace-template": "{\n  \"apiVersion\": \"v1\",\n  \"kind\": \"Namespace\",\n  \"metadata\": {\n    \"name\": \"openshift-storage\",\n    \"annotations\": {\n      \"workload.openshift.io/allowed\": \"management\"\n    }\n  }\n}",
                    "operators.openshift.io/infrastructure-features": "[\"csi\", \"disconnected\"]",
                    "operators.openshift.io/valid-subscription": "[\"OpenShift Kubernetes Engine\", \"OpenShift Container Platform\", \"OpenShift Platform Plus\"]",
                    "operators.operatorframework.io/builder": "operator-sdk-v1.34.1",
                    "operators.operatorframework.io/internal-objects": "[\"logicalvolumes.topolvm.io\", \"lvmvolumegroups.lvm.topolvm.io\", \"lvmvolumegroupnodestatuses.lvm.topolvm.io\"]",
                    "operators.operatorframework.io/project_layout": "go.kubebuilder.io/v4",
                    "repository": "https://github.com/openshift/lvm-operator"
                },
                "apiServiceDefinitions": {},
                "crdDescriptions": {
                    "owned": [
                        {
                            "name": "logicalvolumes.topolvm.io",
                            "version": "v1",
                            "kind": "LogicalVolume"
                        },
                        {
                            "name": "lvmclusters.lvm.topolvm.io",
                            "version": "v1alpha1",
                            "kind": "LVMCluster",
                            "displayName": "LVMCluster",
                            "description": "LVMCluster is the Schema for the lvmclusters API"
                        },
                        {
                            "name": "lvmvolumegroupnodestatuses.lvm.topolvm.io",
                            "version": "v1alpha1",
                            "kind": "LVMVolumeGroupNodeStatus"
                        },
                        {
                            "name": "lvmvolumegroups.lvm.topolvm.io",
                            "version": "v1alpha1",
                            "kind": "LVMVolumeGroup"
                        }
                    ]
                },
                "description": "Logical volume manager storage provides dynamically provisioned local storage.",
                "displayName": "LVM Storage",
                "installModes": [
                    {
                        "type": "OwnNamespace",
                        "supported": true
                    },
                    {
                        "type": "SingleNamespace",
                        "supported": true
                    },
                    {
                        "type": "MultiNamespace",
                        "supported": false
                    },
                    {
                        "type": "AllNamespaces",
                        "supported": false
                    }
                ],
                "keywords": [
                    "local storage",
                    "operator",
                    "LVM"
                ],
                "labels": {
                    "full_version": "4.17.2-5",
                    "operatorframework.io/arch.amd64": "supported",
                    "operatorframework.io/arch.arm64": "supported",
                    "operatorframework.io/arch.ppc64le": "supported",
                    "operatorframework.io/arch.s390x": "supported"
                },
                "links": [
                    {
                        "name": "Source Repository",
                        "url": "https://github.com/openshift/lvm-operator"
                    }
                ],
                "maintainers": [
                    {
                        "name": "Red Hat Support",
                        "email": "ocs-support@redhat.com"
                    }
                ],
                "maturity": "alpha",
                "provider": {
                    "name": "Red Hat"
                }
            }
        }
    ],
    "relatedImages": [
        {
            "name": "lvms-must-gather",
            "image": "registry.redhat.io/lvms4/lvms-must-gather-rhel9@sha256:5a8bf6efd7b52d14dc519d52a000dcd34bd90de500a3cf8ecca257927ed09774"
        },
        {
            "name": "",
            "image": "registry.redhat.io/lvms4/lvms-operator-bundle@sha256:983dd73963a6b71c562c88d5e82973af4bfa9cbb62783321354ac66a2d0c8d14"
        },
        {
            "name": "lvms-operator",
            "image": "registry.redhat.io/lvms4/lvms-rhel9-operator@sha256:0a8ecf877763b7eb70f306577bdc41f0bd3a975c01e41b38ce8a1fc88eaa50e9"
        },
        {
            "name": "topolvm-csi",
            "image": "registry.redhat.io/lvms4/topolvm-rhel9@sha256:dbb0e5a28ba705519b48ae26d22679b2895b6f9c9830e54234a88a1b523015f8"
        }
    ]
}
{
    "schema": "olm.bundle",
    "name": "lvms-operator.v4.17.3",
    "package": "lvms-operator",
    "image": "registry.redhat.io/lvms4/lvms-operator-bundle@sha256:3329ffe6129900e4cb9b80dee715af62fd406e63e963ca7a35aadb61c2ae4a87",
    "properties": [
        {
            "type": "olm.gvk",
            "value": {
                "group": "lvm.topolvm.io",
                "kind": "LVMCluster",
                "version": "v1alpha1"
            }
        },
        {
            "type": "olm.gvk",
            "value": {
                "group": "lvm.topolvm.io",
                "kind": "LVMVolumeGroup",
                "version": "v1alpha1"
            }
        },
        {
            "type": "olm.gvk",
            "value": {
                "group": "lvm.topolvm.io",
                "kind": "LVMVolumeGroupNodeStatus",
                "version": "v1alpha1"
            }
        },
        {
            "type": "olm.gvk",
            "value": {
                "group": "topolvm.io",
                "kind": "LogicalVolume",
                "version": "v1"
            }
        },
        {
            "type": "olm.package",
            "value": {
                "packageName": "lvms-operator",
                "version": "4.17.3"
            }
        },
        {
            "type": "olm.csv.metadata",
            "value": {
                "annotations": {
                    "alm-examples": "[\n  {\n    \"apiVersion\": \"lvm.topolvm.io/v1alpha1\",\n    \"kind\": \"LVMCluster\",\n    \"metadata\": {\n      \"name\": \"my-lvmcluster\"\n    },\n    \"spec\": {\n      \"storage\": {\n        \"deviceClasses\": [\n          {\n            \"default\": true,\n            \"fstype\": \"xfs\",\n            \"name\": \"vg1\",\n            \"thinPoolConfig\": {\n              \"name\": \"thin-pool-1\",\n              \"overprovisionRatio\": 10,\n              \"sizePercent\": 90\n            }\n          }\n        ]\n      }\n    }\n  }\n]",
                    "capabilities": "Seamless Upgrades",
                    "categories": "Storage",
                    "containerImage": "registry.redhat.io/lvms4/lvms-rhel9-operator@sha256:91471e623b51b74e9240db00574f55b8c0c36cad4a9613b7345de57305f3bb83",
                    "description": "Logical volume manager storage provides dynamically provisioned local storage for container workloads",
                    "features.operators.openshift.io/cnf": "false",
                    "features.operators.openshift.io/cni": "false",
                    "features.operators.openshift.io/csi": "true",
                    "features.operators.openshift.io/disconnected": "true",
                    "features.operators.openshift.io/fips-compliant": "true",
                    "features.operators.openshift.io/proxy-aware": "false",
                    "features.operators.openshift.io/tls-profiles": "false",
                    "features.operators.openshift.io/token-auth-aws": "false",
                    "features.operators.openshift.io/token-auth-azure": "false",
                    "features.operators.openshift.io/token-auth-gcp": "false",
                    "olm.skipRange": ">=4.2.0 <4.17.3",
                    "operatorframework.io/cluster-monitoring": "true",
                    "operatorframework.io/initialization-resource": "{\n    \"apiVersion\": \"lvm.topolvm.io/v1alpha1\",\n    \"kind\": \"LVMCluster\",\n    \"metadata\": {\n      \"name\": \"test-lvmcluster\"\n    },\n    \"spec\": {\n      \"storage\": {\n        \"deviceClasses\": [\n          {\n            \"name\": \"vg1\",\n            \"thinPoolConfig\": {\n              \"name\": \"thin-pool-1\",\n              \"overprovisionRatio\": 10,\n              \"sizePercent\": 90\n            }\n          }\n        ]\n      }\n    }\n  }",
                    "operatorframework.io/suggested-namespace": "openshift-storage",
                    "operatorframework.io/suggested-namespace-template": "{\n  \"apiVersion\": \"v1\",\n  \"kind\": \"Namespace\",\n  \"metadata\": {\n    \"name\": \"openshift-storage\",\n    \"annotations\": {\n      \"workload.openshift.io/allowed\": \"management\"\n    }\n  }\n}",
                    "operators.openshift.io/infrastructure-features": "[\"csi\", \"disconnected\"]",
                    "operators.openshift.io/valid-subscription": "[\"OpenShift Kubernetes Engine\", \"OpenShift Container Platform\", \"OpenShift Platform Plus\"]",
                    "operators.operatorframework.io/builder": "operator-sdk-v1.34.1",
                    "operators.operatorframework.io/internal-objects": "[\"logicalvolumes.topolvm.io\", \"lvmvolumegroups.lvm.topolvm.io\", \"lvmvolumegroupnodestatuses.lvm.topolvm.io\"]",
                    "operators.operatorframework.io/project_layout": "go.kubebuilder.io/v4",
                    "repository": "https://github.com/openshift/lvm-operator"
                },
                "apiServiceDefinitions": {},
                "crdDescriptions": {
                    "owned": [
                        {
                            "name": "logicalvolumes.topolvm.io",
                            "version": "v1",
                            "kind": "LogicalVolume"
                        },
                        {
                            "name": "lvmclusters.lvm.topolvm.io",
                            "version": "v1alpha1",
                            "kind": "LVMCluster",
                            "displayName": "LVMCluster",
                            "description": "LVMCluster is the Schema for the lvmclusters API"
                        },
                        {
                            "name": "lvmvolumegroupnodestatuses.lvm.topolvm.io",
                            "version": "v1alpha1",
                            "kind": "LVMVolumeGroupNodeStatus"
                        },
                        {
                            "name": "lvmvolumegroups.lvm.topolvm.io",
                            "version": "v1alpha1",
                            "kind": "LVMVolumeGroup"
                        }
                    ]
                },
                "description": "Logical volume manager storage provides dynamically provisioned local storage.",
                "displayName": "LVM Storage",
                "installModes": [
                    {
                        "type": "OwnNamespace",
                        "supported": true
                    },
                    {
                        "type": "SingleNamespace",
                        "supported": true
                    },
                    {
                        "type": "MultiNamespace",
                        "supported": false
                    },
                    {
                        "type": "AllNamespaces",
                        "supported": false
                    }
                ],
                "keywords": [
                    "local storage",
                    "operator",
                    "LVM"
                ],
                "labels": {
                    "full_version": "4.17.3-2",
                    "operatorframework.io/arch.amd64": "supported",
                    "operatorframework.io/arch.arm64": "supported",
                    "operatorframework.io/arch.ppc64le": "supported",
                    "operatorframework.io/arch.s390x": "supported"
                },
                "links": [
                    {
                        "name": "Source Repository",
                        "url": "https://github.com/openshift/lvm-operator"
                    }
                ],
                "maintainers": [
                    {
                        "name": "Red Hat Support",
                        "email": "ocs-support@redhat.com"
                    }
                ],
                "maturity": "alpha",
                "provider": {
                    "name": "Red Hat"
                }
            }
        }
    ],
    "relatedImages": [
        {
            "name": "lvms-must-gather",
            "image": "registry.redhat.io/lvms4/lvms-must-gather-rhel9@sha256:55081e528bff19b3c7521519f77aef77fd8231e1a7b63588593533f3a5a2cd33"
        },
        {
            "name": "",
            "image": "registry.redhat.io/lvms4/lvms-operator-bundle@sha256:3329ffe6129900e4cb9b80dee715af62fd406e63e963ca7a35aadb61c2ae4a87"
        },
        {
            "name": "lvms-operator",
            "image": "registry.redhat.io/lvms4/lvms-rhel9-operator@sha256:91471e623b51b74e9240db00574f55b8c0c36cad4a9613b7345de57305f3bb83"
        },
        {
            "name": "topolvm-csi",
            "image": "registry.redhat.io/lvms4/topolvm-rhel9@sha256:40e48f8832b9c1d3bfc4e0afb82232ffccc2ebb9fd481d86667b081c6de95007"
        }
    ]
}
{
    "schema": "olm.bundle",
    "name": "lvms-operator.v4.17.4",
    "package": "lvms-operator",
    "image": "registry.redhat.io/lvms4/lvms-operator-bundle@sha256:1a17f93e44f387533c988e4e22a4ae7c1774f73a22465086ec61f1d3764df886",
    "properties": [
        {
            "type": "olm.gvk",
            "value": {
                "group": "lvm.topolvm.io",
                "kind": "LVMCluster",
                "version": "v1alpha1"
            }
        },
        {
            "type": "olm.gvk",
            "value": {
                "group": "lvm.topolvm.io",
                "kind": "LVMVolumeGroup",
                "version": "v1alpha1"
            }
        },
        {
            "type": "olm.gvk",
            "value": {
                "group": "lvm.topolvm.io",
                "kind": "LVMVolumeGroupNodeStatus",
                "version": "v1alpha1"
            }
        },
        {
            "type": "olm.gvk",
            "value": {
                "group": "topolvm.io",
                "kind": "LogicalVolume",
                "version": "v1"
            }
        },
        {
            "type": "olm.package",
            "value": {
                "packageName": "lvms-operator",
                "version": "4.17.4"
            }
        },
        {
            "type": "olm.csv.metadata",
            "value": {
                "annotations": {
                    "alm-examples": "[\n  {\n    \"apiVersion\": \"lvm.topolvm.io/v1alpha1\",\n    \"kind\": \"LVMCluster\",\n    \"metadata\": {\n      \"name\": \"my-lvmcluster\"\n    },\n    \"spec\": {\n      \"storage\": {\n        \"deviceClasses\": [\n          {\n            \"default\": true,\n            \"fstype\": \"xfs\",\n            \"name\": \"vg1\",\n            \"thinPoolConfig\": {\n              \"name\": \"thin-pool-1\",\n              \"overprovisionRatio\": 10,\n              \"sizePercent\": 90\n            }\n          }\n        ]\n      }\n    }\n  }\n]",
                    "capabilities": "Seamless Upgrades",
                    "categories": "Storage",
                    "containerImage": "registry.redhat.io/lvms4/lvms-rhel9-operator@sha256:ceef2aa58a73d854542abcb3928633b80fbb7499e82ac039a4257e10b98e5c68",
                    "description": "Logical volume manager storage provides dynamically provisioned local storage for container workloads",
                    "features.operators.openshift.io/cnf": "false",
                    "features.operators.openshift.io/cni": "false",
                    "features.operators.openshift.io/csi": "true",
                    "features.operators.openshift.io/disconnected": "true",
                    "features.operators.openshift.io/fips-compliant": "true",
                    "features.operators.openshift.io/proxy-aware": "false",
                    "features.operators.openshift.io/tls-profiles": "false",
                    "features.operators.openshift.io/token-auth-aws": "false",
                    "features.operators.openshift.io/token-auth-azure": "false",
                    "features.operators.openshift.io/token-auth-gcp": "false",
                    "olm.skipRange": ">=4.2.0 <4.17.4",
                    "operatorframework.io/cluster-monitoring": "true",
                    "operatorframework.io/initialization-resource": "{\n    \"apiVersion\": \"lvm.topolvm.io/v1alpha1\",\n    \"kind\": \"LVMCluster\",\n    \"metadata\": {\n      \"name\": \"test-lvmcluster\"\n    },\n    \"spec\": {\n      \"storage\": {\n        \"deviceClasses\": [\n          {\n            \"name\": \"vg1\",\n            \"thinPoolConfig\": {\n              \"name\": \"thin-pool-1\",\n              \"overprovisionRatio\": 10,\n              \"sizePercent\": 90\n            }\n          }\n        ]\n      }\n    }\n  }",
                    "operatorframework.io/suggested-namespace": "openshift-storage",
                    "operatorframework.io/suggested-namespace-template": "{\n  \"apiVersion\": \"v1\",\n  \"kind\": \"Namespace\",\n  \"metadata\": {\n    \"name\": \"openshift-storage\",\n    \"annotations\": {\n      \"workload.openshift.io/allowed\": \"management\"\n    }\n  }\n}",
                    "operators.openshift.io/infrastructure-features": "[\"csi\", \"disconnected\"]",
                    "operators.openshift.io/valid-subscription": "[\"OpenShift Kubernetes Engine\", \"OpenShift Container Platform\", \"OpenShift Platform Plus\"]",
                    "operators.operatorframework.io/builder": "operator-sdk-v1.34.1",
                    "operators.operatorframework.io/internal-objects": "[\"logicalvolumes.topolvm.io\", \"lvmvolumegroups.lvm.topolvm.io\", \"lvmvolumegroupnodestatuses.lvm.topolvm.io\"]",
                    "operators.operatorframework.io/project_layout": "go.kubebuilder.io/v4",
                    "repository": "https://github.com/openshift/lvm-operator"
                },
                "apiServiceDefinitions": {},
                "crdDescriptions": {
                    "owned": [
                        {
                            "name": "logicalvolumes.topolvm.io",
                            "version": "v1",
                            "kind": "LogicalVolume"
                        },
                        {
                            "name": "lvmclusters.lvm.topolvm.io",
                            "version": "v1alpha1",
                            "kind": "LVMCluster",
                            "displayName": "LVMCluster",
                            "description": "LVMCluster is the Schema for the lvmclusters API"
                        },
                        {
                            "name": "lvmvolumegroupnodestatuses.lvm.topolvm.io",
                            "version": "v1alpha1",
                            "kind": "LVMVolumeGroupNodeStatus"
                        },
                        {
                            "name": "lvmvolumegroups.lvm.topolvm.io",
                            "version": "v1alpha1",
                            "kind": "LVMVolumeGroup"
                        }
                    ]
                },
                "description": "Logical volume manager storage provides dynamically provisioned local storage.",
                "displayName": "LVM Storage",
                "installModes": [
                    {
                        "type": "OwnNamespace",
                        "supported": true
                    },
                    {
                        "type": "SingleNamespace",
                        "supported": true
                    },
                    {
                        "type": "MultiNamespace",
                        "supported": false
                    },
                    {
                        "type": "AllNamespaces",
                        "supported": false
                    }
                ],
                "keywords": [
                    "local storage",
                    "operator",
                    "LVM"
                ],
                "labels": {
                    "full_version": "4.17.4-2",
                    "operatorframework.io/arch.amd64": "supported",
                    "operatorframework.io/arch.arm64": "supported",
                    "operatorframework.io/arch.ppc64le": "supported",
                    "operatorframework.io/arch.s390x": "supported"
                },
                "links": [
                    {
                        "name": "Source Repository",
                        "url": "https://github.com/openshift/lvm-operator"
                    }
                ],
                "maintainers": [
                    {
                        "name": "Red Hat Support",
                        "email": "ocs-support@redhat.com"
                    }
                ],
                "maturity": "alpha",
                "provider": {
                    "name": "Red Hat"
                }
            }
        }
    ],
    "relatedImages": [
        {
            "name": "lvms-must-gather",
            "image": "registry.redhat.io/lvms4/lvms-must-gather-rhel9@sha256:70fd1bcbe93c8b591c6cf40837db693b9f138015816a6b0e28f9d7261042dbc8"
        },
        {
            "name": "",
            "image": "registry.redhat.io/lvms4/lvms-operator-bundle@sha256:1a17f93e44f387533c988e4e22a4ae7c1774f73a22465086ec61f1d3764df886"
        },
        {
            "name": "lvms-operator",
            "image": "registry.redhat.io/lvms4/lvms-rhel9-operator@sha256:ceef2aa58a73d854542abcb3928633b80fbb7499e82ac039a4257e10b98e5c68"
        },
        {
            "name": "topolvm-csi",
            "image": "registry.redhat.io/lvms4/topolvm-rhel9@sha256:e91a42b6c985da80c482088c52393959e00a1849285dfef0ea90a46f789f2a52"
        }
    ]
}
{
    "schema": "olm.bundle",
    "name": "lvms-operator.v4.17.5",
    "package": "lvms-operator",
    "image": "registry.redhat.io/lvms4/lvms-operator-bundle@sha256:b98dcf11182a060fd3b20d0152f3e1c7a77d9a015769dce9c48759a7f52ef273",
    "properties": [
        {
            "type": "olm.gvk",
            "value": {
                "group": "lvm.topolvm.io",
                "kind": "LVMCluster",
                "version": "v1alpha1"
            }
        },
        {
            "type": "olm.gvk",
            "value": {
                "group": "lvm.topolvm.io",
                "kind": "LVMVolumeGroup",
                "version": "v1alpha1"
            }
        },
        {
            "type": "olm.gvk",
            "value": {
                "group": "lvm.topolvm.io",
                "kind": "LVMVolumeGroupNodeStatus",
                "version": "v1alpha1"
            }
        },
        {
            "type": "olm.gvk",
            "value": {
                "group": "topolvm.io",
                "kind": "LogicalVolume",
                "version": "v1"
            }
        },
        {
            "type": "olm.package",
            "value": {
                "packageName": "lvms-operator",
                "version": "4.17.5"
            }
        },
        {
            "type": "olm.csv.metadata",
            "value": {
                "annotations": {
                    "alm-examples": "[\n  {\n    \"apiVersion\": \"lvm.topolvm.io/v1alpha1\",\n    \"kind\": \"LVMCluster\",\n    \"metadata\": {\n      \"name\": \"my-lvmcluster\"\n    },\n    \"spec\": {\n      \"storage\": {\n        \"deviceClasses\": [\n          {\n            \"default\": true,\n            \"fstype\": \"xfs\",\n            \"name\": \"vg1\",\n            \"thinPoolConfig\": {\n              \"name\": \"thin-pool-1\",\n              \"overprovisionRatio\": 10,\n              \"sizePercent\": 90\n            }\n          }\n        ]\n      }\n    }\n  }\n]",
                    "capabilities": "Seamless Upgrades",
                    "categories": "Storage",
                    "containerImage": "registry.redhat.io/lvms4/lvms-rhel9-operator@sha256:bcae8aaebdbfbbf5ad17428c5ce41088553007290e83a270042d7ace6511709f",
                    "description": "Logical volume manager storage provides dynamically provisioned local storage for container workloads",
                    "features.operators.openshift.io/cnf": "false",
                    "features.operators.openshift.io/cni": "false",
                    "features.operators.openshift.io/csi": "true",
                    "features.operators.openshift.io/disconnected": "true",
                    "features.operators.openshift.io/fips-compliant": "true",
                    "features.operators.openshift.io/proxy-aware": "false",
                    "features.operators.openshift.io/tls-profiles": "false",
                    "features.operators.openshift.io/token-auth-aws": "false",
                    "features.operators.openshift.io/token-auth-azure": "false",
                    "features.operators.openshift.io/token-auth-gcp": "false",
                    "olm.skipRange": ">=4.2.0 <4.17.5",
                    "operatorframework.io/cluster-monitoring": "true",
                    "operatorframework.io/initialization-resource": "{\n    \"apiVersion\": \"lvm.topolvm.io/v1alpha1\",\n    \"kind\": \"LVMCluster\",\n    \"metadata\": {\n      \"name\": \"test-lvmcluster\"\n    },\n    \"spec\": {\n      \"storage\": {\n        \"deviceClasses\": [\n          {\n            \"name\": \"vg1\",\n            \"thinPoolConfig\": {\n              \"name\": \"thin-pool-1\",\n              \"overprovisionRatio\": 10,\n              \"sizePercent\": 90\n            }\n          }\n        ]\n      }\n    }\n  }",
                    "operatorframework.io/suggested-namespace": "openshift-storage",
                    "operatorframework.io/suggested-namespace-template": "{\n  \"apiVersion\": \"v1\",\n  \"kind\": \"Namespace\",\n  \"metadata\": {\n    \"name\": \"openshift-storage\",\n    \"annotations\": {\n      \"workload.openshift.io/allowed\": \"management\"\n    }\n  }\n}",
                    "operators.openshift.io/infrastructure-features": "[\"csi\", \"disconnected\"]",
                    "operators.openshift.io/valid-subscription": "[\"OpenShift Kubernetes Engine\", \"OpenShift Container Platform\", \"OpenShift Platform Plus\"]",
                    "operators.operatorframework.io/builder": "operator-sdk-v1.34.1",
                    "operators.operatorframework.io/internal-objects": "[\"logicalvolumes.topolvm.io\", \"lvmvolumegroups.lvm.topolvm.io\", \"lvmvolumegroupnodestatuses.lvm.topolvm.io\"]",
                    "operators.operatorframework.io/project_layout": "go.kubebuilder.io/v4",
                    "repository": "https://github.com/openshift/lvm-operator"
                },
                "apiServiceDefinitions": {},
                "crdDescriptions": {
                    "owned": [
                        {
                            "name": "logicalvolumes.topolvm.io",
                            "version": "v1",
                            "kind": "LogicalVolume"
                        },
                        {
                            "name": "lvmclusters.lvm.topolvm.io",
                            "version": "v1alpha1",
                            "kind": "LVMCluster",
                            "displayName": "LVMCluster",
                            "description": "LVMCluster is the Schema for the lvmclusters API"
                        },
                        {
                            "name": "lvmvolumegroupnodestatuses.lvm.topolvm.io",
                            "version": "v1alpha1",
                            "kind": "LVMVolumeGroupNodeStatus"
                        },
                        {
                            "name": "lvmvolumegroups.lvm.topolvm.io",
                            "version": "v1alpha1",
                            "kind": "LVMVolumeGroup"
                        }
                    ]
                },
                "description": "Logical volume manager storage provides dynamically provisioned local storage.",
                "displayName": "LVM Storage",
                "installModes": [
                    {
                        "type": "OwnNamespace",
                        "supported": true
                    },
                    {
                        "type": "SingleNamespace",
                        "supported": true
                    },
                    {
                        "type": "MultiNamespace",
                        "supported": false
                    },
                    {
                        "type": "AllNamespaces",
                        "supported": false
                    }
                ],
                "keywords": [
                    "local storage",
                    "operator",
                    "LVM"
                ],
                "labels": {
                    "full_version": "4.17.5-3",
                    "operatorframework.io/arch.amd64": "supported",
                    "operatorframework.io/arch.arm64": "supported",
                    "operatorframework.io/arch.ppc64le": "supported",
                    "operatorframework.io/arch.s390x": "supported"
                },
                "links": [
                    {
                        "name": "Source Repository",
                        "url": "https://github.com/openshift/lvm-operator"
                    }
                ],
                "maintainers": [
                    {
                        "name": "Red Hat Support",
                        "email": "ocs-support@redhat.com"
                    }
                ],
                "maturity": "alpha",
                "provider": {
                    "name": "Red Hat"
                }
            }
        }
    ],
    "relatedImages": [
        {
            "name": "lvms-must-gather",
            "image": "registry.redhat.io/lvms4/lvms-must-gather-rhel9@sha256:2804188d4b97e32b4894ecefef4240e298ffc248fe44331fc7b19002bb1094b4"
        },
        {
            "name": "",
            "image": "registry.redhat.io/lvms4/lvms-operator-bundle@sha256:b98dcf11182a060fd3b20d0152f3e1c7a77d9a015769dce9c48759a7f52ef273"
        },
        {
            "name": "lvms-operator",
            "image": "registry.redhat.io/lvms4/lvms-rhel9-operator@sha256:bcae8aaebdbfbbf5ad17428c5ce41088553007290e83a270042d7ace6511709f"
        },
        {
            "name": "topolvm-csi",
            "image": "registry.redhat.io/lvms4/topolvm-rhel9@sha256:f9dec50dce4fb90d0fc1111287a86eb264b77591c2a28513df7eb0cc18ff331e"
        }
    ]
}
{
    "schema": "olm.bundle",
    "name": "lvms-operator.v4.17.6",
    "package": "lvms-operator",
    "image": "registry.redhat.io/lvms4/lvms-operator-bundle@sha256:4a94b38b29624a7678367eaf48ff3e2dd871eb7e9fc817d286e00d4bd8d1daff",
    "properties": [
        {
            "type": "olm.gvk",
            "value": {
                "group": "lvm.topolvm.io",
                "kind": "LVMCluster",
                "version": "v1alpha1"
            }
        },
        {
            "type": "olm.gvk",
            "value": {
                "group": "lvm.topolvm.io",
                "kind": "LVMVolumeGroup",
                "version": "v1alpha1"
            }
        },
        {
            "type": "olm.gvk",
            "value": {
                "group": "lvm.topolvm.io",
                "kind": "LVMVolumeGroupNodeStatus",
                "version": "v1alpha1"
            }
        },
        {
            "type": "olm.gvk",
            "value": {
                "group": "topolvm.io",
                "kind": "LogicalVolume",
                "version": "v1"
            }
        },
        {
            "type": "olm.package",
            "value": {
                "packageName": "lvms-operator",
                "version": "4.17.6"
            }
        },
        {
            "type": "olm.csv.metadata",
            "value": {
                "annotations": {
                    "alm-examples": "[\n  {\n    \"apiVersion\": \"lvm.topolvm.io/v1alpha1\",\n    \"kind\": \"LVMCluster\",\n    \"metadata\": {\n      \"name\": \"my-lvmcluster\"\n    },\n    \"spec\": {\n      \"storage\": {\n        \"deviceClasses\": [\n          {\n            \"default\": true,\n            \"fstype\": \"xfs\",\n            \"name\": \"vg1\",\n            \"thinPoolConfig\": {\n              \"name\": \"thin-pool-1\",\n              \"overprovisionRatio\": 10,\n              \"sizePercent\": 90\n            }\n          }\n        ]\n      }\n    }\n  }\n]",
                    "capabilities": "Seamless Upgrades",
                    "categories": "Storage",
                    "containerImage": "registry.redhat.io/lvms4/lvms-rhel9-operator@sha256:4a0c845c5d1597277a5fa346abbac1b91ab2a24fce932f2a328a84dcf8be37e2",
                    "description": "Logical volume manager storage provides dynamically provisioned local storage for container workloads",
                    "features.operators.openshift.io/cnf": "false",
                    "features.operators.openshift.io/cni": "false",
                    "features.operators.openshift.io/csi": "true",
                    "features.operators.openshift.io/disconnected": "true",
                    "features.operators.openshift.io/fips-compliant": "true",
                    "features.operators.openshift.io/proxy-aware": "false",
                    "features.operators.openshift.io/tls-profiles": "false",
                    "features.operators.openshift.io/token-auth-aws": "false",
                    "features.operators.openshift.io/token-auth-azure": "false",
                    "features.operators.openshift.io/token-auth-gcp": "false",
                    "olm.skipRange": ">=4.2.0 <4.17.6",
                    "operatorframework.io/cluster-monitoring": "true",
                    "operatorframework.io/initialization-resource": "{\n    \"apiVersion\": \"lvm.topolvm.io/v1alpha1\",\n    \"kind\": \"LVMCluster\",\n    \"metadata\": {\n      \"name\": \"test-lvmcluster\"\n    },\n    \"spec\": {\n      \"storage\": {\n        \"deviceClasses\": [\n          {\n            \"name\": \"vg1\",\n            \"thinPoolConfig\": {\n              \"name\": \"thin-pool-1\",\n              \"overprovisionRatio\": 10,\n              \"sizePercent\": 90\n            }\n          }\n        ]\n      }\n    }\n  }",
                    "operatorframework.io/suggested-namespace": "openshift-storage",
                    "operatorframework.io/suggested-namespace-template": "{\n  \"apiVersion\": \"v1\",\n  \"kind\": \"Namespace\",\n  \"metadata\": {\n    \"name\": \"openshift-storage\",\n    \"annotations\": {\n      \"workload.openshift.io/allowed\": \"management\"\n    }\n  }\n}",
                    "operators.openshift.io/infrastructure-features": "[\"csi\", \"disconnected\"]",
                    "operators.openshift.io/valid-subscription": "[\"OpenShift Kubernetes Engine\", \"OpenShift Container Platform\", \"OpenShift Platform Plus\"]",
                    "operators.operatorframework.io/builder": "operator-sdk-v1.34.1",
                    "operators.operatorframework.io/internal-objects": "[\"logicalvolumes.topolvm.io\", \"lvmvolumegroups.lvm.topolvm.io\", \"lvmvolumegroupnodestatuses.lvm.topolvm.io\"]",
                    "operators.operatorframework.io/project_layout": "go.kubebuilder.io/v4",
                    "repository": "https://github.com/openshift/lvm-operator"
                },
                "apiServiceDefinitions": {},
                "crdDescriptions": {
                    "owned": [
                        {
                            "name": "logicalvolumes.topolvm.io",
                            "version": "v1",
                            "kind": "LogicalVolume"
                        },
                        {
                            "name": "lvmclusters.lvm.topolvm.io",
                            "version": "v1alpha1",
                            "kind": "LVMCluster",
                            "displayName": "LVMCluster",
                            "description": "LVMCluster is the Schema for the lvmclusters API"
                        },
                        {
                            "name": "lvmvolumegroupnodestatuses.lvm.topolvm.io",
                            "version": "v1alpha1",
                            "kind": "LVMVolumeGroupNodeStatus"
                        },
                        {
                            "name": "lvmvolumegroups.lvm.topolvm.io",
                            "version": "v1alpha1",
                            "kind": "LVMVolumeGroup"
                        }
                    ]
                },
                "description": "Logical volume manager storage provides dynamically provisioned local storage.",
                "displayName": "LVM Storage",
                "installModes": [
                    {
                        "type": "OwnNamespace",
                        "supported": true
                    },
                    {
                        "type": "SingleNamespace",
                        "supported": true
                    },
                    {
                        "type": "MultiNamespace",
                        "supported": false
                    },
                    {
                        "type": "AllNamespaces",
                        "supported": false
                    }
                ],
                "keywords": [
                    "local storage",
                    "operator",
                    "LVM"
                ],
                "labels": {
                    "full_version": "4.17.6-2",
                    "operatorframework.io/arch.amd64": "supported",
                    "operatorframework.io/arch.arm64": "supported",
                    "operatorframework.io/arch.ppc64le": "supported",
                    "operatorframework.io/arch.s390x": "supported"
                },
                "links": [
                    {
                        "name": "Source Repository",
                        "url": "https://github.com/openshift/lvm-operator"
                    }
                ],
                "maintainers": [
                    {
                        "name": "Red Hat Support",
                        "email": "ocs-support@redhat.com"
                    }
                ],
                "maturity": "alpha",
                "provider": {
                    "name": "Red Hat"
                }
            }
        }
    ],
    "relatedImages": [
        {
            "name": "lvms-must-gather",
            "image": "registry.redhat.io/lvms4/lvms-must-gather-rhel9@sha256:8797a3be94ce6f4e4da15e4efefe41ea5b6ffb4cdc6d698638c80976bb22491c"
        },
        {
            "name": "",
            "image": "registry.redhat.io/lvms4/lvms-operator-bundle@sha256:4a94b38b29624a7678367eaf48ff3e2dd871eb7e9fc817d286e00d4bd8d1daff"
        },
        {
            "name": "lvms-operator",
            "image": "registry.redhat.io/lvms4/lvms-rhel9-operator@sha256:4a0c845c5d1597277a5fa346abbac1b91ab2a24fce932f2a328a84dcf8be37e2"
        },
        {
            "name": "topolvm-csi",
            "image": "registry.redhat.io/lvms4/topolvm-rhel9@sha256:7c9b4327d8677f48c48888230fc38eec8c20c7f646dde568dbd96b5e4c8f7967"
        }
    ]
}
{
<<<<<<< HEAD
  "image": "registry.stage.redhat.io/lvms4/lvms-operator-bundle@sha256:fdbbcddd1c02ae1c1d139008af9b3a34b8bf9eb924fe1626ee5841fb007e7e06",
  "name": "lvms-operator.v4.17.7",
  "package": "lvms-operator",
  "properties": [
    {
      "type": "olm.gvk",
      "value": {
        "group": "lvm.topolvm.io",
        "kind": "LVMCluster",
        "version": "v1alpha1"
      }
    },
    {
      "type": "olm.gvk",
      "value": {
        "group": "lvm.topolvm.io",
        "kind": "LVMVolumeGroup",
        "version": "v1alpha1"
      }
    },
    {
      "type": "olm.gvk",
      "value": {
        "group": "lvm.topolvm.io",
        "kind": "LVMVolumeGroupNodeStatus",
        "version": "v1alpha1"
      }
    },
    {
      "type": "olm.gvk",
      "value": {
        "group": "topolvm.io",
        "kind": "LogicalVolume",
        "version": "v1"
      }
    },
    {
      "type": "olm.package",
      "value": {
        "packageName": "lvms-operator",
        "version": "4.17.7"
      }
    },
    {
      "type": "olm.csv.metadata",
      "value": {
        "annotations": {
          "alm-examples": "[\n  {\n    \"apiVersion\": \"lvm.topolvm.io/v1alpha1\",\n    \"kind\": \"LVMCluster\",\n    \"metadata\": {\n      \"name\": \"my-lvmcluster\"\n    },\n    \"spec\": {\n      \"storage\": {\n        \"deviceClasses\": [\n          {\n            \"default\": true,\n            \"fstype\": \"xfs\",\n            \"name\": \"vg1\",\n            \"thinPoolConfig\": {\n              \"name\": \"thin-pool-1\",\n              \"overprovisionRatio\": 10,\n              \"sizePercent\": 90\n            }\n          }\n        ]\n      }\n    }\n  }\n]",
          "capabilities": "Seamless Upgrades",
          "categories": "Storage",
          "containerImage": "registry.redhat.io/lvms4/lvms-rhel9-operator@sha256:d543b57b48356e64cb472b00c479fc028ac81770c67cfc35fab92878e938a7d7",
          "description": "Logical volume manager storage provides dynamically provisioned local storage for container workloads",
          "features.operators.openshift.io/cnf": "false",
          "features.operators.openshift.io/cni": "false",
          "features.operators.openshift.io/csi": "true",
          "features.operators.openshift.io/disconnected": "true",
          "features.operators.openshift.io/fips-compliant": "true",
          "features.operators.openshift.io/proxy-aware": "false",
          "features.operators.openshift.io/tls-profiles": "false",
          "features.operators.openshift.io/token-auth-aws": "false",
          "features.operators.openshift.io/token-auth-azure": "false",
          "features.operators.openshift.io/token-auth-gcp": "false",
          "olm.skipRange": ">=4.2.0 <4.17.7",
          "operatorframework.io/cluster-monitoring": "true",
          "operatorframework.io/initialization-resource": "{\n    \"apiVersion\": \"lvm.topolvm.io/v1alpha1\",\n    \"kind\": \"LVMCluster\",\n    \"metadata\": {\n      \"name\": \"test-lvmcluster\"\n    },\n    \"spec\": {\n      \"storage\": {\n        \"deviceClasses\": [\n          {\n            \"name\": \"vg1\",\n            \"thinPoolConfig\": {\n              \"name\": \"thin-pool-1\",\n              \"overprovisionRatio\": 10,\n              \"sizePercent\": 90\n            }\n          }\n        ]\n      }\n    }\n  }",
          "operatorframework.io/suggested-namespace": "openshift-storage",
          "operatorframework.io/suggested-namespace-template": "{\n  \"apiVersion\": \"v1\",\n  \"kind\": \"Namespace\",\n  \"metadata\": {\n    \"name\": \"openshift-storage\",\n    \"annotations\": {\n      \"workload.openshift.io/allowed\": \"management\"\n    }\n  }\n}",
          "operators.openshift.io/infrastructure-features": "[\"csi\", \"disconnected\"]",
          "operators.openshift.io/valid-subscription": "[\"OpenShift Kubernetes Engine\", \"OpenShift Container Platform\", \"OpenShift Platform Plus\"]",
          "operators.operatorframework.io/builder": "operator-sdk-v1.36.1-ocp",
          "operators.operatorframework.io/internal-objects": "[\"logicalvolumes.topolvm.io\", \"lvmvolumegroups.lvm.topolvm.io\", \"lvmvolumegroupnodestatuses.lvm.topolvm.io\"]",
          "operators.operatorframework.io/project_layout": "go.kubebuilder.io/v4",
          "repository": "https://github.com/openshift/lvm-operator"
        },
        "apiServiceDefinitions": {},
        "crdDescriptions": {
          "owned": [
            {
              "kind": "LogicalVolume",
              "name": "logicalvolumes.topolvm.io",
              "version": "v1"
            },
            {
              "description": "LVMCluster is the Schema for the lvmclusters API",
              "displayName": "LVMCluster",
              "kind": "LVMCluster",
              "name": "lvmclusters.lvm.topolvm.io",
              "version": "v1alpha1"
            },
            {
              "kind": "LVMVolumeGroupNodeStatus",
              "name": "lvmvolumegroupnodestatuses.lvm.topolvm.io",
              "version": "v1alpha1"
            },
            {
              "kind": "LVMVolumeGroup",
              "name": "lvmvolumegroups.lvm.topolvm.io",
              "version": "v1alpha1"
            }
          ]
        },
        "description": "Logical volume manager storage provides dynamically provisioned local storage.",
        "displayName": "LVM Storage",
        "installModes": [
          {
            "supported": true,
            "type": "OwnNamespace"
          },
          {
            "supported": true,
            "type": "SingleNamespace"
          },
          {
            "supported": false,
            "type": "MultiNamespace"
          },
          {
            "supported": false,
            "type": "AllNamespaces"
          }
        ],
        "keywords": [
          "local storage",
          "operator",
          "LVM"
        ],
        "labels": {
          "full_version": "4.17.7-1",
          "operatorframework.io/arch.amd64": "supported",
          "operatorframework.io/arch.arm64": "supported",
          "operatorframework.io/arch.ppc64le": "supported",
          "operatorframework.io/arch.s390x": "supported"
        },
        "links": [
          {
            "name": "Source Repository",
            "url": "https://github.com/openshift/lvm-operator"
          }
        ],
        "maintainers": [
          {
            "email": "ocs-support@redhat.com",
            "name": "Red Hat Support"
          }
        ],
        "maturity": "alpha",
        "provider": {
          "name": "Red Hat"
        }
      }
    }
  ],
  "relatedImages": [
    {
      "image": "registry.redhat.io/lvms4/lvms-must-gather-rhel9@sha256:63e2393dd26105cef4e784ba724558541ecbab90bfdb6938b542a7efef16a835",
      "name": "lvms-must-gather"
    },
    {
      "image": "registry.redhat.io/lvms4/lvms-rhel9-operator@sha256:d543b57b48356e64cb472b00c479fc028ac81770c67cfc35fab92878e938a7d7",
      "name": "lvms-operator"
    },
    {
      "image": "registry.stage.redhat.io/lvms4/lvms-operator-bundle@sha256:fdbbcddd1c02ae1c1d139008af9b3a34b8bf9eb924fe1626ee5841fb007e7e06",
      "name": ""
    }
  ],
  "schema": "olm.bundle"
=======
    "schema": "olm.bundle",
    "name": "lvms-operator.v4.17.7",
    "package": "lvms-operator",
    "image": "registry.stage.redhat.io/lvms4/lvms-operator-bundle@sha256:fdbbcddd1c02ae1c1d139008af9b3a34b8bf9eb924fe1626ee5841fb007e7e06",
    "properties": [
        {
            "type": "olm.gvk",
            "value": {
                "group": "lvm.topolvm.io",
                "kind": "LVMCluster",
                "version": "v1alpha1"
            }
        },
        {
            "type": "olm.gvk",
            "value": {
                "group": "lvm.topolvm.io",
                "kind": "LVMVolumeGroup",
                "version": "v1alpha1"
            }
        },
        {
            "type": "olm.gvk",
            "value": {
                "group": "lvm.topolvm.io",
                "kind": "LVMVolumeGroupNodeStatus",
                "version": "v1alpha1"
            }
        },
        {
            "type": "olm.gvk",
            "value": {
                "group": "topolvm.io",
                "kind": "LogicalVolume",
                "version": "v1"
            }
        },
        {
            "type": "olm.package",
            "value": {
                "packageName": "lvms-operator",
                "version": "4.17.7"
            }
        },
        {
            "type": "olm.csv.metadata",
            "value": {
                "annotations": {
                    "alm-examples": "[\n  {\n    \"apiVersion\": \"lvm.topolvm.io/v1alpha1\",\n    \"kind\": \"LVMCluster\",\n    \"metadata\": {\n      \"name\": \"my-lvmcluster\"\n    },\n    \"spec\": {\n      \"storage\": {\n        \"deviceClasses\": [\n          {\n            \"default\": true,\n            \"fstype\": \"xfs\",\n            \"name\": \"vg1\",\n            \"thinPoolConfig\": {\n              \"name\": \"thin-pool-1\",\n              \"overprovisionRatio\": 10,\n              \"sizePercent\": 90\n            }\n          }\n        ]\n      }\n    }\n  }\n]",
                    "capabilities": "Seamless Upgrades",
                    "categories": "Storage",
                    "containerImage": "registry.redhat.io/lvms4/lvms-rhel9-operator@sha256:d543b57b48356e64cb472b00c479fc028ac81770c67cfc35fab92878e938a7d7",
                    "description": "Logical volume manager storage provides dynamically provisioned local storage for container workloads",
                    "features.operators.openshift.io/cnf": "false",
                    "features.operators.openshift.io/cni": "false",
                    "features.operators.openshift.io/csi": "true",
                    "features.operators.openshift.io/disconnected": "true",
                    "features.operators.openshift.io/fips-compliant": "true",
                    "features.operators.openshift.io/proxy-aware": "false",
                    "features.operators.openshift.io/tls-profiles": "false",
                    "features.operators.openshift.io/token-auth-aws": "false",
                    "features.operators.openshift.io/token-auth-azure": "false",
                    "features.operators.openshift.io/token-auth-gcp": "false",
                    "olm.skipRange": ">=4.2.0 <4.17.7",
                    "operatorframework.io/cluster-monitoring": "true",
                    "operatorframework.io/initialization-resource": "{\n    \"apiVersion\": \"lvm.topolvm.io/v1alpha1\",\n    \"kind\": \"LVMCluster\",\n    \"metadata\": {\n      \"name\": \"test-lvmcluster\"\n    },\n    \"spec\": {\n      \"storage\": {\n        \"deviceClasses\": [\n          {\n            \"name\": \"vg1\",\n            \"thinPoolConfig\": {\n              \"name\": \"thin-pool-1\",\n              \"overprovisionRatio\": 10,\n              \"sizePercent\": 90\n            }\n          }\n        ]\n      }\n    }\n  }",
                    "operatorframework.io/suggested-namespace": "openshift-storage",
                    "operatorframework.io/suggested-namespace-template": "{\n  \"apiVersion\": \"v1\",\n  \"kind\": \"Namespace\",\n  \"metadata\": {\n    \"name\": \"openshift-storage\",\n    \"annotations\": {\n      \"workload.openshift.io/allowed\": \"management\"\n    }\n  }\n}",
                    "operators.openshift.io/infrastructure-features": "[\"csi\", \"disconnected\"]",
                    "operators.openshift.io/valid-subscription": "[\"OpenShift Kubernetes Engine\", \"OpenShift Container Platform\", \"OpenShift Platform Plus\"]",
                    "operators.operatorframework.io/builder": "operator-sdk-v1.36.1-ocp",
                    "operators.operatorframework.io/internal-objects": "[\"logicalvolumes.topolvm.io\", \"lvmvolumegroups.lvm.topolvm.io\", \"lvmvolumegroupnodestatuses.lvm.topolvm.io\"]",
                    "operators.operatorframework.io/project_layout": "go.kubebuilder.io/v4",
                    "repository": "https://github.com/openshift/lvm-operator"
                },
                "apiServiceDefinitions": {},
                "crdDescriptions": {
                    "owned": [
                        {
                            "name": "logicalvolumes.topolvm.io",
                            "version": "v1",
                            "kind": "LogicalVolume"
                        },
                        {
                            "name": "lvmclusters.lvm.topolvm.io",
                            "version": "v1alpha1",
                            "kind": "LVMCluster",
                            "displayName": "LVMCluster",
                            "description": "LVMCluster is the Schema for the lvmclusters API"
                        },
                        {
                            "name": "lvmvolumegroupnodestatuses.lvm.topolvm.io",
                            "version": "v1alpha1",
                            "kind": "LVMVolumeGroupNodeStatus"
                        },
                        {
                            "name": "lvmvolumegroups.lvm.topolvm.io",
                            "version": "v1alpha1",
                            "kind": "LVMVolumeGroup"
                        }
                    ]
                },
                "description": "Logical volume manager storage provides dynamically provisioned local storage.",
                "displayName": "LVM Storage",
                "installModes": [
                    {
                        "type": "OwnNamespace",
                        "supported": true
                    },
                    {
                        "type": "SingleNamespace",
                        "supported": true
                    },
                    {
                        "type": "MultiNamespace",
                        "supported": false
                    },
                    {
                        "type": "AllNamespaces",
                        "supported": false
                    }
                ],
                "keywords": [
                    "local storage",
                    "operator",
                    "LVM"
                ],
                "labels": {
                    "full_version": "4.17.7-1",
                    "operatorframework.io/arch.amd64": "supported",
                    "operatorframework.io/arch.arm64": "supported",
                    "operatorframework.io/arch.ppc64le": "supported",
                    "operatorframework.io/arch.s390x": "supported"
                },
                "links": [
                    {
                        "name": "Source Repository",
                        "url": "https://github.com/openshift/lvm-operator"
                    }
                ],
                "maintainers": [
                    {
                        "name": "Red Hat Support",
                        "email": "ocs-support@redhat.com"
                    }
                ],
                "maturity": "alpha",
                "provider": {
                    "name": "Red Hat"
                }
            }
        }
    ],
    "relatedImages": [
        {
            "name": "lvms-must-gather",
            "image": "registry.redhat.io/lvms4/lvms-must-gather-rhel9@sha256:63e2393dd26105cef4e784ba724558541ecbab90bfdb6938b542a7efef16a835"
        },
        {
            "name": "lvms-operator",
            "image": "registry.redhat.io/lvms4/lvms-rhel9-operator@sha256:d543b57b48356e64cb472b00c479fc028ac81770c67cfc35fab92878e938a7d7"
        },
        {
            "name": "",
            "image": "registry.stage.redhat.io/lvms4/lvms-operator-bundle@sha256:fdbbcddd1c02ae1c1d139008af9b3a34b8bf9eb924fe1626ee5841fb007e7e06"
        }
    ]
>>>>>>> 81cc9197
}<|MERGE_RESOLUTION|>--- conflicted
+++ resolved
@@ -2572,7 +2572,7 @@
                     "features.operators.openshift.io/csi": "true",
                     "features.operators.openshift.io/disconnected": "true",
                     "features.operators.openshift.io/fips-compliant": "true",
-                    "features.operators.openshift.io/proxy-aware": "false",
+                    "features.operators.openshift.io/proxy-aware": "false",<<<<<<< catalog-4.17-update
                     "features.operators.openshift.io/tls-profiles": "false",
                     "features.operators.openshift.io/token-auth-aws": "false",
                     "features.operators.openshift.io/token-auth-azure": "false",
@@ -2631,7 +2631,7 @@
                         "type": "MultiNamespace",
                         "supported": false
                     },
-                    {
+                    {<<<<<<< catalog-4.17-update
                         "type": "AllNamespaces",
                         "supported": false
                     }
@@ -2959,7 +2959,7 @@
                             "name": "lvmvolumegroups.lvm.topolvm.io",
                             "version": "v1alpha1",
                             "kind": "LVMVolumeGroup"
-                        }
+                        }<<<<<<< catalog-4.17-update
                     ]
                 },
                 "description": "Logical volume manager storage provides dynamically provisioned local storage.",
@@ -3033,7 +3033,6 @@
     ]
 }
 {
-<<<<<<< HEAD
   "image": "registry.stage.redhat.io/lvms4/lvms-operator-bundle@sha256:fdbbcddd1c02ae1c1d139008af9b3a34b8bf9eb924fe1626ee5841fb007e7e06",
   "name": "lvms-operator.v4.17.7",
   "package": "lvms-operator",
@@ -3201,173 +3200,4 @@
     }
   ],
   "schema": "olm.bundle"
-=======
-    "schema": "olm.bundle",
-    "name": "lvms-operator.v4.17.7",
-    "package": "lvms-operator",
-    "image": "registry.stage.redhat.io/lvms4/lvms-operator-bundle@sha256:fdbbcddd1c02ae1c1d139008af9b3a34b8bf9eb924fe1626ee5841fb007e7e06",
-    "properties": [
-        {
-            "type": "olm.gvk",
-            "value": {
-                "group": "lvm.topolvm.io",
-                "kind": "LVMCluster",
-                "version": "v1alpha1"
-            }
-        },
-        {
-            "type": "olm.gvk",
-            "value": {
-                "group": "lvm.topolvm.io",
-                "kind": "LVMVolumeGroup",
-                "version": "v1alpha1"
-            }
-        },
-        {
-            "type": "olm.gvk",
-            "value": {
-                "group": "lvm.topolvm.io",
-                "kind": "LVMVolumeGroupNodeStatus",
-                "version": "v1alpha1"
-            }
-        },
-        {
-            "type": "olm.gvk",
-            "value": {
-                "group": "topolvm.io",
-                "kind": "LogicalVolume",
-                "version": "v1"
-            }
-        },
-        {
-            "type": "olm.package",
-            "value": {
-                "packageName": "lvms-operator",
-                "version": "4.17.7"
-            }
-        },
-        {
-            "type": "olm.csv.metadata",
-            "value": {
-                "annotations": {
-                    "alm-examples": "[\n  {\n    \"apiVersion\": \"lvm.topolvm.io/v1alpha1\",\n    \"kind\": \"LVMCluster\",\n    \"metadata\": {\n      \"name\": \"my-lvmcluster\"\n    },\n    \"spec\": {\n      \"storage\": {\n        \"deviceClasses\": [\n          {\n            \"default\": true,\n            \"fstype\": \"xfs\",\n            \"name\": \"vg1\",\n            \"thinPoolConfig\": {\n              \"name\": \"thin-pool-1\",\n              \"overprovisionRatio\": 10,\n              \"sizePercent\": 90\n            }\n          }\n        ]\n      }\n    }\n  }\n]",
-                    "capabilities": "Seamless Upgrades",
-                    "categories": "Storage",
-                    "containerImage": "registry.redhat.io/lvms4/lvms-rhel9-operator@sha256:d543b57b48356e64cb472b00c479fc028ac81770c67cfc35fab92878e938a7d7",
-                    "description": "Logical volume manager storage provides dynamically provisioned local storage for container workloads",
-                    "features.operators.openshift.io/cnf": "false",
-                    "features.operators.openshift.io/cni": "false",
-                    "features.operators.openshift.io/csi": "true",
-                    "features.operators.openshift.io/disconnected": "true",
-                    "features.operators.openshift.io/fips-compliant": "true",
-                    "features.operators.openshift.io/proxy-aware": "false",
-                    "features.operators.openshift.io/tls-profiles": "false",
-                    "features.operators.openshift.io/token-auth-aws": "false",
-                    "features.operators.openshift.io/token-auth-azure": "false",
-                    "features.operators.openshift.io/token-auth-gcp": "false",
-                    "olm.skipRange": ">=4.2.0 <4.17.7",
-                    "operatorframework.io/cluster-monitoring": "true",
-                    "operatorframework.io/initialization-resource": "{\n    \"apiVersion\": \"lvm.topolvm.io/v1alpha1\",\n    \"kind\": \"LVMCluster\",\n    \"metadata\": {\n      \"name\": \"test-lvmcluster\"\n    },\n    \"spec\": {\n      \"storage\": {\n        \"deviceClasses\": [\n          {\n            \"name\": \"vg1\",\n            \"thinPoolConfig\": {\n              \"name\": \"thin-pool-1\",\n              \"overprovisionRatio\": 10,\n              \"sizePercent\": 90\n            }\n          }\n        ]\n      }\n    }\n  }",
-                    "operatorframework.io/suggested-namespace": "openshift-storage",
-                    "operatorframework.io/suggested-namespace-template": "{\n  \"apiVersion\": \"v1\",\n  \"kind\": \"Namespace\",\n  \"metadata\": {\n    \"name\": \"openshift-storage\",\n    \"annotations\": {\n      \"workload.openshift.io/allowed\": \"management\"\n    }\n  }\n}",
-                    "operators.openshift.io/infrastructure-features": "[\"csi\", \"disconnected\"]",
-                    "operators.openshift.io/valid-subscription": "[\"OpenShift Kubernetes Engine\", \"OpenShift Container Platform\", \"OpenShift Platform Plus\"]",
-                    "operators.operatorframework.io/builder": "operator-sdk-v1.36.1-ocp",
-                    "operators.operatorframework.io/internal-objects": "[\"logicalvolumes.topolvm.io\", \"lvmvolumegroups.lvm.topolvm.io\", \"lvmvolumegroupnodestatuses.lvm.topolvm.io\"]",
-                    "operators.operatorframework.io/project_layout": "go.kubebuilder.io/v4",
-                    "repository": "https://github.com/openshift/lvm-operator"
-                },
-                "apiServiceDefinitions": {},
-                "crdDescriptions": {
-                    "owned": [
-                        {
-                            "name": "logicalvolumes.topolvm.io",
-                            "version": "v1",
-                            "kind": "LogicalVolume"
-                        },
-                        {
-                            "name": "lvmclusters.lvm.topolvm.io",
-                            "version": "v1alpha1",
-                            "kind": "LVMCluster",
-                            "displayName": "LVMCluster",
-                            "description": "LVMCluster is the Schema for the lvmclusters API"
-                        },
-                        {
-                            "name": "lvmvolumegroupnodestatuses.lvm.topolvm.io",
-                            "version": "v1alpha1",
-                            "kind": "LVMVolumeGroupNodeStatus"
-                        },
-                        {
-                            "name": "lvmvolumegroups.lvm.topolvm.io",
-                            "version": "v1alpha1",
-                            "kind": "LVMVolumeGroup"
-                        }
-                    ]
-                },
-                "description": "Logical volume manager storage provides dynamically provisioned local storage.",
-                "displayName": "LVM Storage",
-                "installModes": [
-                    {
-                        "type": "OwnNamespace",
-                        "supported": true
-                    },
-                    {
-                        "type": "SingleNamespace",
-                        "supported": true
-                    },
-                    {
-                        "type": "MultiNamespace",
-                        "supported": false
-                    },
-                    {
-                        "type": "AllNamespaces",
-                        "supported": false
-                    }
-                ],
-                "keywords": [
-                    "local storage",
-                    "operator",
-                    "LVM"
-                ],
-                "labels": {
-                    "full_version": "4.17.7-1",
-                    "operatorframework.io/arch.amd64": "supported",
-                    "operatorframework.io/arch.arm64": "supported",
-                    "operatorframework.io/arch.ppc64le": "supported",
-                    "operatorframework.io/arch.s390x": "supported"
-                },
-                "links": [
-                    {
-                        "name": "Source Repository",
-                        "url": "https://github.com/openshift/lvm-operator"
-                    }
-                ],
-                "maintainers": [
-                    {
-                        "name": "Red Hat Support",
-                        "email": "ocs-support@redhat.com"
-                    }
-                ],
-                "maturity": "alpha",
-                "provider": {
-                    "name": "Red Hat"
-                }
-            }
-        }
-    ],
-    "relatedImages": [
-        {
-            "name": "lvms-must-gather",
-            "image": "registry.redhat.io/lvms4/lvms-must-gather-rhel9@sha256:63e2393dd26105cef4e784ba724558541ecbab90bfdb6938b542a7efef16a835"
-        },
-        {
-            "name": "lvms-operator",
-            "image": "registry.redhat.io/lvms4/lvms-rhel9-operator@sha256:d543b57b48356e64cb472b00c479fc028ac81770c67cfc35fab92878e938a7d7"
-        },
-        {
-            "name": "",
-            "image": "registry.stage.redhat.io/lvms4/lvms-operator-bundle@sha256:fdbbcddd1c02ae1c1d139008af9b3a34b8bf9eb924fe1626ee5841fb007e7e06"
-        }
-    ]
->>>>>>> 81cc9197
 }