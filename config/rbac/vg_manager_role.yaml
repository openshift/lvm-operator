---
apiVersion: rbac.authorization.k8s.io/v1
kind: Role
metadata:
  name: vg-manager-role
rules:
- apiGroups:
  - lvm.topolvm.io
  - apps
  resources:
  - lvmvolumegroups
  - daemonsets
  verbs:
  - create
  - delete
  - get
  - list
  - patch
  - update
  - watch
- apiGroups:
  - ""
  resources:
  - pods
  verbs:
  - get
  - list
  - watch
- apiGroups:
  - storage.k8s.io
  resources:
  - csistoragecapacities
  verbs:
  - create
  - delete
  - get
  - list
  - patch
  - update
  - watch
- apiGroups:
  - lvm.topolvm.io
  resources:
  - lvmvolumegroups/finalizers
  verbs:
  - update
- apiGroups:
  - lvm.topolvm.io
  resources:
  - lvmvolumegroups/status
  verbs:
  - get
  - patch
  - update
- apiGroups:
  - lvm.topolvm.io
  resources:
  - lvmvolumegroupnodestatuses
  verbs:
  - create
  - delete
  - get
  - list
  - patch
  - update
  - watch
- apiGroups:
  - lvm.topolvm.io
  resources:
  - lvmvolumegroupnodestatuses/finalizers
  verbs:
  - update
- apiGroups:
  - lvm.topolvm.io
  resources:
  - lvmvolumegroupnodestatuses/status
  verbs:
  - get
  - patch
  - update
- apiGroups:
    - ""
  resources:
    - events
  verbs:
    - create
    - patch
    - update
- apiGroups:
    - coordination.k8s.io
  resources:
    - leases
  verbs:
    - create
    - delete
    - get
    - list
    - patch
    - update
    - watch
- apiGroups:
<<<<<<< HEAD
  - kubesan.gitlab.io
=======
    - kubesan.gitlab.io
>>>>>>> f707b5c7
  resources:
    - volumes
  verbs:
    - create
    - delete
    - get
    - list
    - patch
    - update
    - watch<|MERGE_RESOLUTION|>--- conflicted
+++ resolved
@@ -99,11 +99,7 @@
     - update
     - watch
 - apiGroups:
-<<<<<<< HEAD
   - kubesan.gitlab.io
-=======
-    - kubesan.gitlab.io
->>>>>>> f707b5c7
   resources:
     - volumes
   verbs:
